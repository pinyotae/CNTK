--- conflicted
+++ resolved
@@ -154,14 +154,14 @@
         ConfigParameters configAALR(configSGD("AutoAdjust", ""));
         LearningRateSearchAlgorithm autoAdjustLRType = ParseLearningRateSearchType(configAALR("autoAdjustLR", "None"));
         ElemType reduceLearnRateIfImproveLessThan = configAALR("reduceLearnRateIfImproveLessThan", "0");
-                    bool continueReduce = (bool)configAALR("continueReduce", "false");
-                    size_t learnRateAdjustInterval = (size_t)configAALR("learnRateAdjustInterval", "1");
+        bool continueReduce = (bool) configAALR("continueReduce", "false");
+        size_t learnRateAdjustInterval = (size_t) configAALR("learnRateAdjustInterval", "1");
         ElemType learnRateDecreaseFactor = configAALR("learnRateDecreaseFactor", "0.618");
         ElemType increaseLearnRateIfImproveMoreThan = configAALR("increaseLearnRateIfImproveMoreThan", "1#INF");
         ElemType learnRateIncreaseFactor = configAALR("learnRateIncreaseFactor", "1.382");
 
         // AutoAdjust Auto Adjust Minibatch Parameters
-                    bool autoAdjustMinibatch = (bool)configAALR("autoAdjustMinibatch", "false");
+        bool autoAdjustMinibatch = (bool) configAALR("autoAdjustMinibatch", "false");
         size_t minibatchSizeTuningFrequency = configAALR("minibatchSizeTuningFrequency", "1");
         size_t minibatchSizeTuningMax = configAALR("minibatchSizeTuningMax", "1048576");
 
@@ -212,19 +212,19 @@
         GradientsUpdateType gradUpdateType = ParseGradUpdateType(configSGD("gradUpdateType", "None"));
         ElemType gaussianNoiseInjecStd = configSGD("gaussianNoiseInjectStd", "0");
         gUpdateInfo.mType = gradUpdateType;
-                    gUpdateInfo.mGaussianNoiseInjectStd = (float)gaussianNoiseInjecStd;
+        gUpdateInfo.mGaussianNoiseInjectStd = (float) gaussianNoiseInjecStd;
 
         // extract RMSProp parameters from config, if they exist. Default to reasonable values.
         RMSPropInfo rpi;
-                    rpi.dec = (double)configSGD("rms_wgt_dec", "0.75");
-                    rpi.inc = (double)configSGD("rms_wgt_inc", "1.2");
-                    rpi.min = (double)configSGD("rms_wgt_min", "0.1");
-                    rpi.max = (double)configSGD("rms_wgt_max", "10.0");
-                    rpi.gamma = (double)configSGD("rms_gamma", "0.99");
-
-                    bool needAveMultiplier = (bool)configSGD("normWithAveMultiplier", "true");
-                    ElemType L2RegWeight = (ElemType)configSGD("L2RegWeight", "0");
-                    ElemType L1RegWeight = (ElemType)configSGD("L1RegWeight", "0");
+        rpi.dec = (double) configSGD("rms_wgt_dec", "0.75");
+        rpi.inc = (double) configSGD("rms_wgt_inc", "1.2");
+        rpi.min = (double) configSGD("rms_wgt_min", "0.1");
+        rpi.max = (double) configSGD("rms_wgt_max", "10.0");
+        rpi.gamma = (double) configSGD("rms_gamma", "0.99");
+
+        bool needAveMultiplier = (bool) configSGD("normWithAveMultiplier", "true");
+        ElemType L2RegWeight = (ElemType) configSGD("L2RegWeight", "0");
+        ElemType L1RegWeight = (ElemType) configSGD("L1RegWeight", "0");
 
         /// for backward support. future setup should use gradUpdateType=AdaGrad, instead of
         /// useAdagrad=true
@@ -342,7 +342,7 @@
         m_continueReduce = continueReduce;
 
         //minimum interval is 1 epoch
-                    m_learnRateAdjustInterval = max((size_t)1, learnRateAdjustInterval);
+        m_learnRateAdjustInterval = max((size_t) 1, learnRateAdjustInterval);
 
         m_learnRateDecreaseFactor = learnRateDecreaseFactor;
         m_clippingThresholdPerSample = abs(clippingThresholdPerSample);
@@ -394,7 +394,7 @@
         }
         else if (learningRatesPerMB.size() > 0)
         {
-                        int LRSize = (int)max(learningRatesPerMB.size(), m_mbSize.size());
+            int LRSize = (int) max(learningRatesPerMB.size(), m_mbSize.size());
             m_learningRatesPerSample.resize(LRSize);
             for (int i = 0; i < LRSize; i++)
             {
@@ -425,20 +425,12 @@
             int momentumVectorSize = (int)max(momentumPerMB.size(), m_mbSize.size());
             m_momentumPerSample.resize(momentumVectorSize);
             for (int i = 0; i < momentumVectorSize; i++)
-        {
+            {
                 if ((momentumPerMB[i] >= 1) || (momentumPerMB[i] < 0))
-<<<<<<< HEAD
-            {
-                throw std::invalid_argument("momentumPerMB must be in [0, 1).");
-            }
-
-                m_momentumPerSample[i] =(float) pow(momentumPerMB[i], 1.0 / m_mbSize[i]); 
-=======
                 {
                     throw std::invalid_argument("momentumPerMB must be in [0, 1).");
                 }
                 m_momentumPerSample[i] = (float)pow(momentumPerMB[i], 1.0 / m_mbSize[i]); 
->>>>>>> d48eceb8
             }
         }
         else
@@ -552,8 +544,8 @@
 
         // Initializes the model from original model.
         ComputationNetwork<ElemType> origNet(deviceID);
-                    ComputationNetwork<ElemType>* sequenceNet =
-                        (startEpoch < 0) ? netBuilder->BuildNetworkFromDescription() : &origNet;
+        ComputationNetwork<ElemType>* sequenceNet = 
+            (startEpoch < 0) ? netBuilder->BuildNetworkFromDescription() : &origNet;
         std::vector<ComputationNodePtr> addedFeatureNodes;
         std::vector<ComputationNodePtr> replacedCriterionNodes;
         if (startEpoch < 0)
@@ -562,25 +554,25 @@
             origNet.LoadFromFile(origModelFileName);
 
             // Processes feature nodes.
-                        std::vector<ComputationNodePtr> *sequenceFeatureNodes = sequenceNet->FeatureNodes();
-                        for (size_t i = 0; i < sequenceFeatureNodes->size(); ++i)
-            {
-                            if (!origNet.NodeNameExist((*sequenceFeatureNodes)[i]->NodeName()))
-                {
-                                addedFeatureNodes.push_back((*sequenceFeatureNodes)[i]);
-                                origNet.AddFeatureNode((*sequenceFeatureNodes)[i]);
+            std::vector<ComputationNodePtr> *sequenceFeatureNodes = sequenceNet->FeatureNodes();
+            for (size_t i = 0; i < sequenceFeatureNodes->size(); ++i)
+            {
+                if (!origNet.NodeNameExist((*sequenceFeatureNodes)[i]->NodeName()))
+                {
+                    addedFeatureNodes.push_back((*sequenceFeatureNodes)[i]);
+                    origNet.AddFeatureNode((*sequenceFeatureNodes)[i]);
                 }
             }
 
             // Processes criterion nodes.
-                        std::vector<ComputationNodePtr> *origCriterionNodes = GetTrainCriterionNodes(origNet);
-                        std::vector<ComputationNodePtr> *sequenceCriterionNodes = GetTrainCriterionNodes(*sequenceNet);
-                        if (origCriterionNodes->size() == 0 || sequenceCriterionNodes->size() == 0)
+            std::vector<ComputationNodePtr> * origCriterionNodes = GetTrainCriterionNodes(origNet);
+            std::vector<ComputationNodePtr> * sequenceCriterionNodes = GetTrainCriterionNodes(*sequenceNet);
+            if (origCriterionNodes->size() == 0 || sequenceCriterionNodes->size() == 0)
             {
                 throw std::runtime_error("Training criterion node does not exist.");
             }
-                        replacedCriterionNodes.push_back((*origCriterionNodes)[0]);
-                        origNet.ReplaceFinalCriterionNode((*origCriterionNodes)[0]->NodeName(), (*sequenceCriterionNodes)[0]);
+            replacedCriterionNodes.push_back((*origCriterionNodes)[0]);
+            origNet.ReplaceFinalCriterionNode((*origCriterionNodes)[0]->NodeName(), (*sequenceCriterionNodes)[0]);
             origNet.ResetEvalTimeStamp();
         }
 
@@ -593,12 +585,12 @@
         {
             fprintf(stderr, "Load Network From the original model file %ls.\n", origModelFileName.c_str());
         }
-                    ComputationNetwork<ElemType>* net =
-                        (startEpoch < 0) ? &origNet : netBuilder->LoadNetworkFromFile(modelFileName);
+        ComputationNetwork<ElemType> *net =
+            (startEpoch < 0) ? &origNet : netBuilder->LoadNetworkFromFile(modelFileName);
 
         startEpoch = max(startEpoch, 0);
 
-                    TrainOrAdaptModel(startEpoch, *net, *net, nullptr, trainSetDataReader, validationSetDataReader);
+        TrainOrAdaptModel(startEpoch, *net, *net, nullptr, trainSetDataReader, validationSetDataReader);
 
         // Handles deletions carefully here.
         if (startEpoch < 0)
@@ -607,8 +599,8 @@
             {
                 origNet.RemoveFeatureNode(addedFeatureNodes[i]);
             }
-                        std::vector<ComputationNodePtr> *origCriterionNodes = GetTrainCriterionNodes(origNet);
-                        origNet.ReplaceFinalCriterionNode((*origCriterionNodes)[0]->NodeName(), replacedCriterionNodes[0]);
+            std::vector<ComputationNodePtr> * origCriterionNodes = GetTrainCriterionNodes(origNet);
+            origNet.ReplaceFinalCriterionNode((*origCriterionNodes)[0]->NodeName(), replacedCriterionNodes[0]);
         }
     }
 
@@ -634,7 +626,7 @@
             fprintf(stderr, "Starting from checkpoint. Load Network From File %ls.\n", modelFileName.c_str());
         }
 
-                    ComputationNetwork<ElemType>* net = startEpoch < 0 ? netBuilder->BuildNetworkFromDescription() :
+        ComputationNetwork<ElemType>* net = startEpoch < 0 ? netBuilder->BuildNetworkFromDescription() :
                                                              netBuilder->LoadNetworkFromFile(modelFileName);
         // TODO: BUGBUG: if not starting from checkpoint, need to synchronize initial model
         // strategy should be to run the initializer above on mpiRank==0, and then broadcast parameters.
@@ -650,11 +642,11 @@
         startEpoch = max(startEpoch, 0);
         m_needRegularization = false;
 
-                    TrainOrAdaptModel(startEpoch, *net, *net, nullptr, trainSetDataReader, validationSetDataReader);
+        TrainOrAdaptModel(startEpoch, *net, *net, nullptr, trainSetDataReader, validationSetDataReader);
     }
 
 protected:
-                std::vector<ComputationNodePtr>* GetTrainCriterionNodes(ComputationNetwork<ElemType>& net)
+    std::vector<ComputationNodePtr>* GetTrainCriterionNodes(ComputationNetwork<ElemType>& net)
     {
         fprintf(stderr, "GetTrainCriterionNodes %ls ...\n", m_trainCriterionNodeName.c_str());
         if (!m_trainCriterionNodeName.empty())
@@ -667,7 +659,7 @@
         }
     }
 
-                std::vector<ComputationNodePtr>* GetEvalCriterionNodes(ComputationNetwork<ElemType>& net)
+    std::vector<ComputationNodePtr>* GetEvalCriterionNodes(ComputationNetwork<ElemType>& net)
     {
         fprintf(stderr, "GetEvalCriterionNodes %ls ...\n", m_evalCriterionNodeName.c_str());
         if (!m_evalCriterionNodeName.empty())
@@ -686,20 +678,20 @@
                            IDataReader<ElemType>* trainSetDataReader,
                            IDataReader<ElemType>* validationSetDataReader)
     {
-                    std::vector<ComputationNodePtr> *FeatureNodes = net.FeatureNodes();
-                    std::vector<ComputationNodePtr> *labelNodes = net.LabelNodes();
-                    std::vector<ComputationNodePtr> *criterionNodes = GetTrainCriterionNodes(net);
-                    std::vector<ComputationNodePtr> *evaluationNodes = GetEvalCriterionNodes(net);
-
-                    std::map<std::wstring, Matrix<ElemType>*>* inputMatrices = new std::map<std::wstring, Matrix<ElemType>*>();
-                    for (size_t i = 0; i < (*FeatureNodes).size(); i++)
-        {
-                        (*inputMatrices)[(*FeatureNodes)[i]->NodeName()] = &(*FeatureNodes)[i]->FunctionValues();
-        }
-
-                    for (size_t i = 0; i < labelNodes->size(); i++)
-        {
-                        (*inputMatrices)[(*labelNodes)[i]->NodeName()] = &(*labelNodes)[i]->FunctionValues();
+        std::vector<ComputationNodePtr> *FeatureNodes = net.FeatureNodes();
+        std::vector<ComputationNodePtr> *labelNodes = net.LabelNodes();
+        std::vector<ComputationNodePtr> *criterionNodes = GetTrainCriterionNodes(net);
+        std::vector<ComputationNodePtr> *evaluationNodes = GetEvalCriterionNodes(net);
+
+        std::map<std::wstring, Matrix<ElemType>*>* inputMatrices = new std::map<std::wstring, Matrix<ElemType>*>();
+        for (size_t i = 0; i < (*FeatureNodes).size(); i++)
+        {
+            (*inputMatrices)[(*FeatureNodes)[i]->NodeName()] = &(*FeatureNodes)[i]->FunctionValues();
+        }
+
+        for (size_t i = 0; i < labelNodes->size(); i++)
+        {
+            (*inputMatrices)[(*labelNodes)[i]->NodeName()] = &(*labelNodes)[i]->FunctionValues();
         }
 
         // used for KLD regularized adaptation. For all other adaptation techniques
@@ -707,12 +699,12 @@
         std::vector<ComputationNodePtr> refFeatureNodes;
         if (m_needRegularization && m_adaptationRegType == AdaptationRegType::KL && refNode != nullptr)
         {
-                        refFeatureNodes.resize((*FeatureNodes).size());
-                        for (size_t i = 0; i < (*FeatureNodes).size(); i++)
+            refFeatureNodes.resize((*FeatureNodes).size());
+            for (size_t i = 0; i < (*FeatureNodes).size(); i++)
             {
                 //we need to keep this info to handle deletion
-                            refFeatureNodes[i] = refNet.GetNodeFromName((*FeatureNodes)[i]->NodeName());
-                            refNet.ChangeNode((*FeatureNodes)[i]->NodeName(), (*FeatureNodes)[i]);
+                refFeatureNodes[i] = refNet.GetNodeFromName((*FeatureNodes)[i]->NodeName());
+                refNet.ChangeNode((*FeatureNodes)[i]->NodeName(), (*FeatureNodes)[i]);
             }
 
             refNet.RebuildNetwork(refNode);
@@ -720,10 +712,10 @@
 
         //initializing weights and gradient holder
         //only one criterion so far TODO: support multiple ones?
-                    std::list<ComputationNodePtr>* learnableNodes = net.LearnableNodes((*criterionNodes)[0]);
+        std::list<ComputationNodePtr>* learnableNodes = net.LearnableNodes((*criterionNodes)[0]);
         std::list<Matrix<ElemType>> smoothedGradients;
 
-                    for (auto nodeIter = learnableNodes->begin(); nodeIter != learnableNodes->end(); nodeIter++)
+        for (auto nodeIter = learnableNodes->begin(); nodeIter != learnableNodes->end(); nodeIter++)
         {
             ComputationNodePtr node = (*nodeIter);
             smoothedGradients.push_back(Matrix<ElemType>(node->FunctionValues().GetNumRows(),
@@ -735,12 +727,12 @@
         epochCriterion = avgCriterion = prevCriterion = std::numeric_limits<ElemType>::infinity();
         size_t epochsNotCountedInAvgCriterion = startEpoch % m_learnRateAdjustInterval;
 
-                    std::vector<ElemType> epochEvalErrors((*evaluationNodes).size(), std::numeric_limits<ElemType>::infinity());
+        std::vector<ElemType> epochEvalErrors((*evaluationNodes).size(), std::numeric_limits<ElemType>::infinity());
 
         std::vector<wstring> evalNodeNames;
-                    for (size_t i = 0; i < evaluationNodes->size(); i++)
-        {
-                        evalNodeNames.push_back((*evaluationNodes)[i]->NodeName());
+        for (size_t i = 0; i < evaluationNodes->size(); i++)
+        {
+            evalNodeNames.push_back((*evaluationNodes)[i]->NodeName());
         }
 
         size_t totalSamplesSeen = 0;
@@ -801,13 +793,13 @@
 
         bool learnRateReduced = false;
 
-                    SetMaxTempMemSizeForCNN(net, (*criterionNodes)[0], m_maxTempMemSizeInSamplesForCNN);
+        SetMaxTempMemSizeForCNN(net, (*criterionNodes)[0], m_maxTempMemSizeInSamplesForCNN);
         if (m_needRegularization && m_adaptationRegType == AdaptationRegType::KL && refNode != nullptr)
         {
             SetMaxTempMemSizeForCNN(refNet, refNode, m_maxTempMemSizeInSamplesForCNN);
         }
 
-                    for (int i = startEpoch; i < (int)m_maxEpochs; i++)
+        for (int i = startEpoch; i < (int)m_maxEpochs; i++)
         {
             auto t_start_epoch = Timer::MilliSecondElapsed();
 
