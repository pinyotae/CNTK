--- conflicted
+++ resolved
@@ -1,1002 +1,495 @@
-<<<<<<< HEAD
-//
-// <copyright file="InputAndParamNodes.h" company="Microsoft">
-//     Copyright (c) Microsoft Corporation.  All rights reserved.
-// </copyright>
-//
-#pragma once
-
-#include <unordered_set>
-#include <map>
-#include <string>
-#include <vector>
-#include <stdexcept>
-#include <list>
-#include <memory>
-#include <algorithm>
-#include <assert.h>
-#include <atomic>
-#include <sstream>
-#include <iostream>
-
-#include "Basics.h"
-#include "Matrix.h"
-#include "ComputationNode.h"
-
-namespace Microsoft { namespace MSR { namespace CNTK {
-
-    //used to represent weight Matrix<ElemType> and biases
-    template<class ElemType>
-    class LearnableParameter : public ComputationNode<ElemType>
-    {
-        UsingComputationNodeMembers;
-    public:
-        LearnableParameter(size_t rows, size_t cols, const DEVICEID_TYPE deviceId=AUTOPLACEMATRIX, const std::wstring name = L"") : ComputationNode<ElemType>(deviceId)
-        {
-            //intentionally comment out so that we may support automatic dimention inference
-            //if (rows * cols == 0) 
-            //    throw std::logic_error("This LearnableParameter dimension is 0.");
-
-            m_nodeName = (name == L""? CreateUniqNodeName() : name);
-            m_needGradient = true;
-            m_deviceId = deviceId;
-            MoveMatricesToDevice(deviceId);
-            m_functionValues.Resize(rows, cols);
-
-            m_outputWidth = 1;
-            m_outputHeight = rows;
-            m_outputChannels = 1;
-
-            InitRecurrentNode();
-        }
-
-        LearnableParameter(File& fstream, const size_t modelVersion, const DEVICEID_TYPE deviceId=AUTOPLACEMATRIX, const std::wstring name = L"") : ComputationNode<ElemType>(deviceId)
-        {
-            m_nodeName = (name == L""? CreateUniqNodeName() : name);
-            LoadFromFile(fstream, modelVersion, deviceId);
-        }
-
-        virtual void SaveToFile(File& fstream) const
-        {
-            ComputationNode<ElemType>::SaveToFile(fstream);
-
-            fstream << NeedGradient();
-            fstream << FunctionValues().GetNumRows() << FunctionValues().GetNumCols(); 
-            fstream << FunctionValues();
-        }
-        
-        virtual void LoadFromFile(File& fstream, const size_t modelVersion, const DEVICEID_TYPE deviceId = AUTOPLACEMATRIX)
-        {
-            ComputationNode<ElemType>::LoadFromFile(fstream, modelVersion, deviceId);
-
-            size_t rows, cols;
-            fstream >> m_needGradient;
-            fstream >> rows >> cols;
-
-            //intentionally comment out to support automatic dimention inference
-            //if (rows * cols == 0) 
-            //    throw std::logic_error("This LearnableParameter dimension is 0.");
-
-            m_functionValues.Resize(rows, cols);
-            fstream >> m_functionValues;
-
-            m_outputWidth = 1;
-            m_outputHeight = rows;
-            m_outputChannels = 1;
-        }
-
-
-        virtual const std::wstring OperationName() const {return TypeName();}
-        virtual void ComputeInputPartial(const size_t /*inputIndex*/) {}
-        virtual void ComputeInputPartial(const size_t /*inputIndex*/, const size_t /*timeIdxInSeq*/) {}
-        virtual void EvaluateThisNode()  {}
-        virtual void EvaluateThisNode(const size_t /*timeIdxInSeq*/) {}
-        virtual void Validate() 
-        {
-            PrintSelfBeforeValidation();
-        }
-
-        static const std::wstring TypeName() {return L"LearnableParameter";} 
-
-        virtual void DumpNodeInfo(const bool printValues, File& fstream) const
-        {
-            ComputationNode<ElemType>::DumpNodeInfo(printValues, fstream);
-
-            char str[4096];
-            sprintf(str, "[%lu,%lu]  ", FunctionValues().GetNumRows(), FunctionValues().GetNumCols());
-            fstream << string(str);
-            sprintf(str, "NeedGradient=%s", NeedGradient()? "true" : "false");
-            fstream << string(str);
-
-            PrintNodeValuesToFile(printValues, fstream);
-        }
-
-        // copy constructor
-        LearnableParameter(const LearnableParameter<ElemType>* node, const std::wstring& newName, const CopyNodeFlags flags) : ComputationNode<ElemType>(node->m_deviceId)
-        {
-            node->CopyTo(this, newName, flags);
-        }
-
-        virtual ComputationNodePtr Duplicate(const std::wstring& newName, const CopyNodeFlags flags) const
-        {
-            const std::wstring& name = (newName == L"")?NodeName():newName;
-                
-            ComputationNodePtr node = new LearnableParameter<ElemType>(this, name, flags);
-            return node;
-        }
-    };
-
-    //WARNING: Don't use SparseLearnableParameter yet since the current version assumes the parameter is dense instead of sparse
-    //WARNING: After the right implementation is put here we need to turn it on in NetworkDescriptionLangauge.cpp
-    template<class ElemType>
-    class SparseLearnableParameter : public LearnableParameter<ElemType>
-    {
-        UsingComputationNodeMembers;
-    public:
-        SparseLearnableParameter(size_t rows, size_t cols, const size_t size, const DEVICEID_TYPE deviceId = AUTOPLACEMATRIX, const std::wstring name = L"")
-            : LearnableParameter<ElemType>(rows, cols, deviceId, name)
-        {
-            m_gradientValues.SwitchToMatrixType(MatrixType::SPARSE, matrixFormatSparseBlockCol, false);
-            m_gradientValues.Resize(rows, cols, size);
-        }
-
-        SparseLearnableParameter (File& fstream, const size_t modelVersion, const DEVICEID_TYPE deviceId = AUTOPLACEMATRIX, const std::wstring name = L"") 
-            : LearnableParameter<ElemType>(fstream, modelVersion, deviceId, name)
-        {
-            m_gradientValues.SwitchToMatrixType(MatrixType::SPARSE, matrixFormatSparseBlockCol, false);
-            m_gradientValues.Resize(FunctionValues().GetNumRows(), FunctionValues().GetNumCols());
-        }
-
-        virtual void LoadFromFile(File& fstream, const size_t modelVersion, const DEVICEID_TYPE deviceId = AUTOPLACEMATRIX)
-        {
-            LearnableParameter<ElemType>::LoadFromFile(fstream,   modelVersion, deviceId);
-            m_gradientValues.SwitchToMatrixType(MatrixType::SPARSE, matrixFormatSparseBlockCol, false);
-            m_gradientValues.Resize(FunctionValues().GetNumRows(), FunctionValues().GetNumCols());
-        }
-
-        virtual const std::wstring OperationName() const {return TypeName();}
-        static const std::wstring TypeName() {return L"SparseLearnableParameter";} 
-
-        // copy constructor
-        SparseLearnableParameter (const SparseLearnableParameter <ElemType>* node, const std::wstring& newName, const CopyNodeFlags flags) 
-            : LearnableParameter<ElemType>( node, newName, flags)
-        {
-        }
-
-        virtual ComputationNodePtr Duplicate(const std::wstring& newName, const CopyNodeFlags flags) const
-        {
-            const std::wstring& name = (newName == L"")?NodeName():newName;
-                
-            ComputationNodePtr node = new SparseLearnableParameter<ElemType>(this, name, flags);
-            return node;
-        }
-    };
-
-    template class SparseLearnableParameter<float>; 
-    template class SparseLearnableParameter<double>;
-
-    template<class ElemType>
-    class InputValue : public ComputationNode<ElemType>
-    {
-        UsingComputationNodeMembers;
-    public:
-        InputValue(size_t rows, size_t cols, const DEVICEID_TYPE deviceId=AUTOPLACEMATRIX, const std::wstring name = L"", bool isSparse = false) : ComputationNode<ElemType>(deviceId) 
-        {
-            if (rows * cols == 0) 
-                throw std::logic_error("This InputValue dimension is 0.");
-
-            m_outputWidth = 1;
-            m_outputHeight = rows;
-            m_outputChannels = 1;
-
-            m_nodeName = (name == L""? CreateUniqNodeName() : name);
-            m_deviceId = deviceId;
-            MoveMatricesToDevice(deviceId);
-
-            m_isSparse = isSparse;
-            if (isSparse)
-            {
-                ConvertToSparseMatrix();
-            }
-
-            m_functionValues.Resize(rows, cols);
-            m_needGradient = false;
-            InitRecurrentNode();
-        }
-        
-        InputValue(size_t imageWidth, size_t imageHeight, size_t imageChannels, size_t numImages, const DEVICEID_TYPE deviceId = AUTOPLACEMATRIX, const std::wstring name = L"", bool isSparse = false) : ComputationNode<ElemType>(deviceId)
-        {
-            size_t rows = imageWidth * imageHeight * imageChannels;
-            size_t cols = numImages;
-
-            if (rows * cols == 0) 
-                throw std::logic_error("This InputValue dimension is 0.");
-
-            m_outputWidth = imageWidth;
-            m_outputHeight = imageHeight;
-            m_outputChannels = imageChannels;
-
-            m_nodeName = (name == L""? CreateUniqNodeName() : name);
-            m_deviceId = deviceId;
-            MoveMatricesToDevice(deviceId);
-
-            m_isSparse = isSparse;
-            if (isSparse)
-            {
-                ConvertToSparseMatrix();
-            }
-
-            m_functionValues.Resize(rows, cols);
-            m_needGradient = false;
-            InitRecurrentNode();
-        }        
-
-        InputValue(File& fstream, const size_t modelVersion, const DEVICEID_TYPE deviceId = AUTOPLACEMATRIX, const std::wstring name = L"", bool isSparse = false) : ComputationNode<ElemType>(deviceId)
-        {
-            m_nodeName = (name == L"" ? CreateUniqNodeName() : name);
-            m_isSparse = isSparse;
-            LoadFromFile(fstream, modelVersion, deviceId);
-        }
-
-        virtual void SaveToFile(File& fstream) const
-        {
-            ComputationNode<ElemType>::SaveToFile(fstream);
-
-            fstream << FunctionValues().GetNumRows() << FunctionValues().GetNumCols(); 
-            fstream << m_outputWidth << m_outputHeight << m_outputChannels; 
-        }
-
-        virtual void LoadFromFile(File& fstream, const size_t modelVersion, const DEVICEID_TYPE deviceId = AUTOPLACEMATRIX)
-        {
-            ComputationNode<ElemType>::LoadFromFile(fstream, modelVersion, deviceId);
-
-            size_t rows, cols;
-            fstream >> rows >> cols;
-            if (rows * cols == 0) 
-                throw std::logic_error("This InputValue dimension is 0.");
-
-            fstream >> m_outputWidth >> m_outputHeight >> m_outputChannels;
-
-            if (m_isSparse)
-            {
-                ConvertToSparseMatrix();
-            }
-
-            m_functionValues.Resize(rows, cols);
-            m_needGradient = false;
-        }
-
-        virtual const std::wstring OperationName() const {return m_isSparse ? SparseTypeName() : TypeName();}
-        static const std::wstring TypeName() {return L"InputValue";}
-        static const std::wstring SparseTypeName() {return L"SparseInputValue";}
-        
-        virtual void EvaluateThisNode()  {} 
-        virtual void EvaluateThisNode(const size_t /*timeIdxInSeq*/) {}
-        
-        virtual void ComputeInputPartial(const size_t /*inputIndex*/) {}
-        virtual void ComputeInputPartial(const size_t /*inputIndex*/, const size_t /*timeIdxInSeq*/) {}
-
-        virtual void Validate() 
-        {
-            PrintSelfBeforeValidation();
-            //CopyImageSizeFromInputs(); //not necessary since InputValue are leafs. put it here for consistent
-        }
-
-        virtual void DumpNodeInfo(const bool printValues, File& fstream) const
-        {
-            ComputationNode<ElemType>::DumpNodeInfo(printValues, fstream);
-
-            char str[4096];
-            sprintf(str, "[%lu,%lu]", FunctionValues().GetNumRows(), FunctionValues().GetNumCols());
-            fstream << string(str);        
-        }
-
-        // copy constructor
-        InputValue(const InputValue<ElemType>* node, const std::wstring& newName, const CopyNodeFlags flags) : ComputationNode<ElemType>(node->m_deviceId)
-        {
-            node->CopyTo(this, newName, flags);
-        }
-
-        virtual ComputationNodePtr Duplicate(const std::wstring& newName, const CopyNodeFlags flags) const
-        {
-            const std::wstring& name = (newName == L"")?NodeName():newName;
-                
-            ComputationNodePtr node = new InputValue<ElemType>(this, name, flags);
-            return node;
-        }
-
-    private:
-        bool m_isSparse = false;
-        void ConvertToSparseMatrix()
-        {
-            size_t rows = m_functionValues.GetNumRows();
-            size_t cols = m_functionValues.GetNumCols();
-            m_functionValues.SwitchToMatrixType(MatrixType::SPARSE, matrixFormatSparseCSC, false);
-            m_functionValues.Resize(rows, cols); //SwitchToMatrixType does not reserve information right now.
-        }
-    };
-
-    template class InputValue<float>; 
-    template class InputValue<double>;
-
-    //originally designed to extract word embedding representation from bag-of-word. 
-    //takes two inputs, input0 is weight matrix and input1 is the bag-of-word representation of the inputs
-    template<class ElemType>
-    class LookupTableNode : public ComputationNode<ElemType>
-    {
-        UsingComputationNodeMembers;
-    public:
-        LookupTableNode(const DEVICEID_TYPE deviceId=AUTOPLACEMATRIX, const std::wstring name = L"") : ComputationNode<ElemType>(deviceId)
-        {
-            m_nodeName = (name == L""? CreateUniqNodeName() : name);
-            m_deviceId = deviceId;
-            MoveMatricesToDevice(deviceId);
-            InitRecurrentNode();
-        }
-
-        LookupTableNode(File& fstream, const size_t modelVersion, const DEVICEID_TYPE deviceId=AUTOPLACEMATRIX, const std::wstring name = L"") : ComputationNode<ElemType>(deviceId)
-        {
-            m_nodeName = (name == L""? CreateUniqNodeName() : name);
-            LoadFromFile(fstream, modelVersion, deviceId);
-        }
-
-        virtual const std::wstring OperationName() const {return TypeName();}
-        static const std::wstring TypeName() {return L"LookupTable";} 
-
-        virtual void ComputeInputPartial(const size_t inputIndex)
-        {
-            if (inputIndex > 1)
-                throw std::invalid_argument("LookupTable operation only takes two inputs.");
-
-            if (inputIndex == 0)  //left derivative
-            {
-                ComputeInputPartialLeft(Inputs(1)->FunctionValues(), Inputs(0)->GradientValues(), GradientValues());
-            }
-            else  //right derivative
-        {
-                ComputeInputPartialRight(Inputs(0)->FunctionValues(), Inputs(1)->GradientValues(), GradientValues());
-            }
-        }
-
-        virtual void ComputeInputPartial(const size_t inputIndex, const size_t timeIdxInSeq)
-        {
-            if (inputIndex > 1)
-                throw std::invalid_argument("LookupTable operation only takes two inputs.");
-
-            if (inputIndex == 0)  //left derivative
-        {
-                Matrix<ElemType> sliceOutputGrad = GradientValues().ColumnSlice(timeIdxInSeq * m_samplesInRecurrentStep, m_samplesInRecurrentStep);
-                Matrix<ElemType> sliceInput1Value = Inputs(1)->FunctionValues().ColumnSlice(timeIdxInSeq * m_samplesInRecurrentStep, m_samplesInRecurrentStep);
-
-                ComputeInputPartialLeft(sliceInput1Value, Inputs(0)->GradientValues(), sliceOutputGrad);
-            }
-            else  //right derivative
-            {
-                Matrix<ElemType> sliceInput1Grad = Inputs(1)->GradientValues().ColumnSlice(timeIdxInSeq * m_samplesInRecurrentStep, m_samplesInRecurrentStep);
-                Matrix<ElemType> sliceOutputGrad = GradientValues().ColumnSlice(timeIdxInSeq * m_samplesInRecurrentStep, m_samplesInRecurrentStep);
-
-                ComputeInputPartialRight(Inputs(0)->FunctionValues(), sliceInput1Grad, sliceOutputGrad);
-            }
-        }
-
-        static void WINAPI ComputeInputPartialLeft(Matrix<ElemType>& inputFunctionValues, Matrix<ElemType>& inputGradientValues, Matrix<ElemType>& gradientValues)  
-        {
-            size_t rows1 =inputFunctionValues.GetNumRows(), cols1 = inputFunctionValues.GetNumCols();
-            size_t rowsp = gradientValues.GetNumRows(), colsp = gradientValues.GetNumCols();
-            int wordsInEachSample = rows1 / inputGradientValues.GetNumCols();
-
-            inputFunctionValues.Reshape(rows1 / wordsInEachSample, cols1 * wordsInEachSample);
-            gradientValues.Reshape(rowsp / wordsInEachSample, colsp * wordsInEachSample);
-
-            Matrix<ElemType>::MultiplyAndAdd(gradientValues, false, inputFunctionValues, true, inputGradientValues);
-
-            inputFunctionValues.Reshape(rows1, cols1);
-            gradientValues.Reshape(rowsp, colsp);
-        }
-
-        static void WINAPI ComputeInputPartialRight(Matrix<ElemType>& inputFunctionValues, Matrix<ElemType>& inputGradientValues, Matrix<ElemType>& gradientValues)  
-            {
-            size_t rows1 =inputGradientValues.GetNumRows(), cols1 = inputGradientValues.GetNumCols();
-            size_t rowsp = gradientValues.GetNumRows(), colsp = gradientValues.GetNumCols();
-            int wordsInEachSample = rows1 / inputFunctionValues.GetNumCols();
-
-            inputGradientValues.Reshape(rows1 / wordsInEachSample, cols1 * wordsInEachSample);
-            gradientValues.Reshape(rowsp / wordsInEachSample, colsp * wordsInEachSample);
-
-            Matrix<ElemType>::MultiplyAndAdd(inputFunctionValues, true, gradientValues, false, inputGradientValues);
-
-            inputGradientValues.Reshape(rows1, cols1);
-            gradientValues.Reshape(rowsp, colsp);
-        }
-
-        virtual void EvaluateThisNode()
-        {
-            EvaluateThisNodeS(FunctionValues(), Inputs(0)->FunctionValues(), Inputs(1)->FunctionValues());
-        }
-
-        virtual void EvaluateThisNode(const size_t timeIdxInSeq) 
-        {
-            Matrix<ElemType> sliceInput1Value = Inputs(1)->FunctionValues().ColumnSlice(timeIdxInSeq * m_samplesInRecurrentStep, m_samplesInRecurrentStep);
-            Matrix<ElemType> sliceOutputValue = m_functionValues.ColumnSlice(timeIdxInSeq * m_samplesInRecurrentStep, m_samplesInRecurrentStep);
-
-            EvaluateThisNodeS(sliceOutputValue, Inputs(0)->FunctionValues(), sliceInput1Value);
-        }
-
-        //input0 is the weight (each column is an embedding of one word), input 1 contains m_bnrLooked words in each column (sample)
-        static void WINAPI EvaluateThisNodeS(Matrix<ElemType>& functionValues, const Matrix<ElemType>& input0, Matrix<ElemType>& input1)  
-        {
-            size_t rows1 =input1.GetNumRows(), cols1 = input1.GetNumCols();
-            int wordsInEachSample = rows1 / input0.GetNumCols();
-
-            input1.Reshape(rows1 / wordsInEachSample, cols1 * wordsInEachSample);
-
-            functionValues.AssignProductOf(input0, false, input1, false);
-
-            input1.Reshape(rows1, cols1);
-            size_t rows = functionValues.GetNumRows();
-            functionValues.Reshape(rows * wordsInEachSample, cols1);
-        }
-            
-        virtual void Validate()
-        {
-            PrintSelfBeforeValidation();
-
-            if (Inputs(1)->FunctionValues().GetNumRows() % Inputs(0)->FunctionValues().GetNumCols() != 0)
-                throw invalid_argument("Mismatched dimention. rows in input1 must be multiples of cols in input0.");
-
-            int wordsInEachSample = Inputs(1)->FunctionValues().GetNumRows() / Inputs(0)->FunctionValues().GetNumCols();
-          
-            FunctionValues().Resize(Inputs(0)->FunctionValues().GetNumRows() * wordsInEachSample, Inputs(1)->FunctionValues().GetNumCols());
-
-            CopyImageSizeFromInputs(); 
-        }
-
-        virtual void AttachInputs(const ComputationNodePtr leftNode, const ComputationNodePtr rightNode) 
-        {
-            m_children.resize(2);
-            m_children[0] = leftNode;
-            m_children[1] = rightNode;
-        }
-
-        virtual ComputationNodePtr Duplicate(const std::wstring& newName, const CopyNodeFlags flags) const
-        {
-            const std::wstring& name = (newName == L"")?NodeName():newName;
-            ComputationNodePtr node = new LookupTableNode<ElemType>(this, name, flags);
-            return node;
-        }
-
-        LookupTableNode(const LookupTableNode<ElemType>* node, const std::wstring& newName, const CopyNodeFlags flags) : ComputationNode<ElemType>(node->m_deviceId)
-        {
-            node->CopyTo(this, newName, flags);
-        }
-    };
-
-    template class LookupTableNode<float>;
-    template class LookupTableNode<double>;
-
-}}}
-=======
-//
-// <copyright file="InputAndParamNodes.h" company="Microsoft">
-//     Copyright (c) Microsoft Corporation.  All rights reserved.
-// </copyright>
-//
-#pragma once
-
-#include <unordered_set>
-#include <map>
-#include <string>
-#include <vector>
-#include <stdexcept>
-#include <list>
-#include <memory>
-#include <algorithm>
-#include <assert.h>
-#include <atomic>
-#include <sstream>
-#include <iostream>
-
-#include "Basics.h"
-#include "Matrix.h"
-#include "ComputationNode.h"
-
-namespace Microsoft { namespace MSR { namespace CNTK {
-
-    //used to represent weight Matrix<ElemType> and biases
-    template<class ElemType>
-    class LearnableParameter : public ComputationNode<ElemType>
-    {
-        UsingComputationNodeMembers;
-    public:
-        LearnableParameter(size_t rows, size_t cols, const DEVICEID_TYPE deviceId=AUTOPLACEMATRIX, const std::wstring name = L"") : ComputationNode<ElemType>(deviceId)
-        {
-            //intentionally comment out so that we may support automatic dimention inference
-            //if (rows * cols == 0) 
-            //    throw std::logic_error("This LearnableParameter dimension is 0.");
-
-            m_nodeName = (name == L""? CreateUniqNodeName() : name);
-            m_needGradient = true;
-            m_deviceId = deviceId;
-            MoveMatricesToDevice(deviceId);
-            m_functionValues.Resize(rows, cols);
-
-            m_outputWidth = 1;
-            m_outputHeight = rows;
-            m_outputChannels = 1;
-
-            InitRecurrentNode();
-        }
-
-        LearnableParameter(File& fstream, const size_t modelVersion, const DEVICEID_TYPE deviceId=AUTOPLACEMATRIX, const std::wstring name = L"") : ComputationNode<ElemType>(deviceId)
-        {
-            m_nodeName = (name == L""? CreateUniqNodeName() : name);
-            LoadFromFile(fstream, modelVersion, deviceId);
-        }
-
-        virtual void SaveToFile(File& fstream) const
-        {
-            ComputationNode<ElemType>::SaveToFile(fstream);
-
-            fstream << NeedGradient();
-            fstream << FunctionValues().GetNumRows() << FunctionValues().GetNumCols(); 
-            fstream << FunctionValues();
-        }
-        
-        virtual void LoadFromFile(File& fstream, const size_t modelVersion, const DEVICEID_TYPE deviceId = AUTOPLACEMATRIX)
-        {
-            ComputationNode<ElemType>::LoadFromFile(fstream, modelVersion, deviceId);
-
-            size_t rows, cols;
-            fstream >> m_needGradient;
-            fstream >> rows >> cols;
-
-            //intentionally comment out to support automatic dimention inference
-            //if (rows * cols == 0) 
-            //    throw std::logic_error("This LearnableParameter dimension is 0.");
-
-            m_functionValues.Resize(rows, cols);
-            fstream >> m_functionValues;
-
-            m_outputWidth = 1;
-            m_outputHeight = rows;
-            m_outputChannels = 1;
-        }
-
-
-        virtual const std::wstring OperationName() const {return TypeName();}
-        virtual void ComputeInputPartial(const size_t /*inputIndex*/) {}
-        virtual void ComputeInputPartial(const size_t /*inputIndex*/, const size_t /*timeIdxInSeq*/) {}
-        virtual void EvaluateThisNode()  {}
-        virtual void EvaluateThisNode(const size_t /*timeIdxInSeq*/) {}
-        virtual void Validate() 
-        {
-            PrintSelfBeforeValidation();
-        }
-
-        static const std::wstring TypeName() {return L"LearnableParameter";} 
-
-        virtual void DumpNodeInfo(const bool printValues, File& fstream) const
-        {
-            ComputationNode<ElemType>::DumpNodeInfo(printValues, fstream);
-
-            char str[4096];
-            sprintf(str, "[%lu,%lu]  ", FunctionValues().GetNumRows(), FunctionValues().GetNumCols());
-            fstream << string(str);
-            sprintf(str, "NeedGradient=%s", NeedGradient()? "true" : "false");
-            fstream << string(str);
-
-            PrintNodeValuesToFile(printValues, fstream);
-        }
-
-        // copy constructor
-        LearnableParameter(const LearnableParameter<ElemType>* node, const std::wstring& newName, const CopyNodeFlags flags) : ComputationNode<ElemType>(node->m_deviceId)
-        {
-            node->CopyTo(this, newName, flags);
-        }
-
-        virtual ComputationNodePtr Duplicate(const std::wstring& newName, const CopyNodeFlags flags) const
-        {
-            const std::wstring& name = (newName == L"")?NodeName():newName;
-                
-            ComputationNodePtr node = new LearnableParameter<ElemType>(this, name, flags);
-            return node;
-        }
-    };
-
-    //WARNING: Don't use SparseLearnableParameter yet since the current version assumes the parameter is dense instead of sparse
-    //WARNING: After the right implementation is put here we need to turn it on in NetworkDescriptionLangauge.cpp
-    template<class ElemType>
-    class SparseLearnableParameter : public LearnableParameter<ElemType>
-    {
-        UsingComputationNodeMembers;
-    public:
-        SparseLearnableParameter(size_t rows, size_t cols, const size_t size, const DEVICEID_TYPE deviceId = AUTOPLACEMATRIX, const std::wstring name = L"")
-            : LearnableParameter<ElemType>(rows, cols, deviceId, name)
-        {
-            m_gradientValues.SwitchToMatrixType(MatrixType::SPARSE, matrixFormatSparseBlockCol, false);
-            m_gradientValues.Resize(rows, cols, size);
-        }
-
-        SparseLearnableParameter (File& fstream, const size_t modelVersion, const DEVICEID_TYPE deviceId = AUTOPLACEMATRIX, const std::wstring name = L"") 
-            : LearnableParameter<ElemType>(fstream, modelVersion, deviceId, name)
-        {
-            m_gradientValues.SwitchToMatrixType(MatrixType::SPARSE, matrixFormatSparseBlockCol, false);
-            m_gradientValues.Resize(FunctionValues().GetNumRows(), FunctionValues().GetNumCols());
-        }
-
-        virtual void LoadFromFile(File& fstream, const size_t modelVersion, const DEVICEID_TYPE deviceId = AUTOPLACEMATRIX)
-        {
-            LearnableParameter<ElemType>::LoadFromFile(fstream,   modelVersion, deviceId);
-            m_gradientValues.SwitchToMatrixType(MatrixType::SPARSE, matrixFormatSparseBlockCol, false);
-            m_gradientValues.Resize(FunctionValues().GetNumRows(), FunctionValues().GetNumCols());
-        }
-
-        virtual const std::wstring OperationName() const {return TypeName();}
-        static const std::wstring TypeName() {return L"SparseLearnableParameter";} 
-
-        // copy constructor
-        SparseLearnableParameter (const SparseLearnableParameter <ElemType>* node, const std::wstring& newName, const CopyNodeFlags flags) 
-            : LearnableParameter<ElemType>( node, newName, flags)
-        {
-        }
-
-        virtual ComputationNodePtr Duplicate(const std::wstring& newName, const CopyNodeFlags flags) const
-        {
-            const std::wstring& name = (newName == L"")?NodeName():newName;
-                
-            ComputationNodePtr node = new SparseLearnableParameter<ElemType>(this, name, flags);
-            return node;
-        }
-    };
-
-    template class SparseLearnableParameter<float>; 
-    template class SparseLearnableParameter<double>;
-
-    template<class ElemType>
-    class InputValue : public ComputationNode<ElemType>
-    {
-        UsingComputationNodeMembers;
-    public:
-        InputValue(size_t rows, size_t cols, const DEVICEID_TYPE deviceId=AUTOPLACEMATRIX, const std::wstring name = L"") : ComputationNode<ElemType>(deviceId) 
-        {
-            if (rows * cols == 0) 
-                throw std::logic_error("This InputValue dimension is 0.");
-
-            m_outputWidth = 1;
-            m_outputHeight = rows;
-            m_outputChannels = 1;
-
-            m_nodeName = (name == L""? CreateUniqNodeName() : name);
-            m_deviceId = deviceId;
-            MoveMatricesToDevice(deviceId);
-            m_functionValues.Resize(rows, cols);
-            m_needGradient = false;
-            InitRecurrentNode();
-        }
-        
-        InputValue(size_t imageWidth, size_t imageHeight, size_t imageChannels, size_t numImages, const DEVICEID_TYPE deviceId=AUTOPLACEMATRIX, const std::wstring name = L"") : ComputationNode<ElemType>(deviceId) 
-        {
-            size_t rows = imageWidth * imageHeight * imageChannels;
-            size_t cols = numImages;
-
-            if (rows * cols == 0) 
-                throw std::logic_error("This InputValue dimension is 0.");
-
-            m_outputWidth = imageWidth;
-            m_outputHeight = imageHeight;
-            m_outputChannels = imageChannels;
-
-            m_nodeName = (name == L""? CreateUniqNodeName() : name);
-            m_deviceId = deviceId;
-            MoveMatricesToDevice(deviceId);
-            m_functionValues.Resize(rows, cols);
-            m_needGradient = false;
-            InitRecurrentNode();
-        }        
-
-        InputValue(File& fstream, const size_t modelVersion, const DEVICEID_TYPE deviceId=AUTOPLACEMATRIX, const std::wstring name = L"") : ComputationNode<ElemType>(deviceId)
-        {
-            m_nodeName = (name == L""? CreateUniqNodeName() : name);
-            LoadFromFile(fstream, modelVersion, deviceId);
-        }
-
-        virtual void SaveToFile(File& fstream) const
-        {
-            ComputationNode<ElemType>::SaveToFile(fstream);
-
-            fstream << FunctionValues().GetNumRows() << FunctionValues().GetNumCols(); 
-            fstream << m_outputWidth << m_outputHeight << m_outputChannels; 
-        }
-
-        virtual void LoadFromFile(File& fstream, const size_t modelVersion, const DEVICEID_TYPE deviceId = AUTOPLACEMATRIX)
-        {
-            ComputationNode<ElemType>::LoadFromFile(fstream, modelVersion, deviceId);
-
-            size_t rows, cols;
-            fstream >> rows >> cols;
-            if (rows * cols == 0) 
-                throw std::logic_error("This InputValue dimension is 0.");
-
-            fstream >> m_outputWidth >> m_outputHeight >> m_outputChannels; 
-
-            m_functionValues.Resize(rows, cols);
-            m_needGradient = false;
-        }
-
-        virtual const std::wstring OperationName() const {return TypeName();}
-        static const std::wstring TypeName() {return L"InputValue";} 
-
-        virtual void EvaluateThisNode()  {} 
-        virtual void EvaluateThisNode(const size_t /*timeIdxInSeq*/) {}
-        
-        virtual void ComputeInputPartial(const size_t /*inputIndex*/) {}
-        virtual void ComputeInputPartial(const size_t /*inputIndex*/, const size_t /*timeIdxInSeq*/) {}
-
-        virtual void Validate() 
-        {
-            PrintSelfBeforeValidation();
-            //CopyImageSizeFromInputs(); //not necessary since InputValue are leafs. put it here for consistent
-        }
-
-        virtual void DumpNodeInfo(const bool printValues, File& fstream) const
-        {
-            ComputationNode<ElemType>::DumpNodeInfo(printValues, fstream);
-
-            char str[4096];
-            sprintf(str, "[%lu,%lu]", FunctionValues().GetNumRows(), FunctionValues().GetNumCols());
-            fstream << string(str);        
-        }
-
-        // copy constructor
-        InputValue(const InputValue<ElemType>* node, const std::wstring& newName, const CopyNodeFlags flags) : ComputationNode<ElemType>(node->m_deviceId)
-        {
-            node->CopyTo(this, newName, flags);
-        }
-
-        virtual ComputationNodePtr Duplicate(const std::wstring& newName, const CopyNodeFlags flags) const
-        {
-            const std::wstring& name = (newName == L"")?NodeName():newName;
-                
-            ComputationNodePtr node = new InputValue<ElemType>(this, name, flags);
-            return node;
-        }
-
-    };
-
-    template class InputValue<float>; 
-    template class InputValue<double>;
-
-    template<class ElemType>
-    class SparseInputValue : public InputValue<ElemType>
-    {
-        UsingComputationNodeMembers;
-    public:
-        SparseInputValue (size_t rows, size_t cols, const DEVICEID_TYPE deviceId=AUTOPLACEMATRIX, const std::wstring name = L"") : InputValue<ElemType>(rows, cols, deviceId, name) 
-        {
-            ConvertToSparseMatrix();
-        }
-        
-        SparseInputValue (size_t imageWidth, size_t imageHeight, size_t imageChannels, size_t numImages, const DEVICEID_TYPE deviceId=AUTOPLACEMATRIX, const std::wstring name = L"") 
-            : InputValue<ElemType>(imageWidth, imageHeight, imageChannels, numImages, deviceId, name)
-        {
-                ConvertToSparseMatrix();
-        }
-
-        SparseInputValue (File& fstream, const size_t modelVersion, const DEVICEID_TYPE deviceId=AUTOPLACEMATRIX, const std::wstring name = L"") : InputValue<ElemType>(fstream, modelVersion, deviceId, name)
-        {
-            ConvertToSparseMatrix();
-        }
-
-        virtual void LoadFromFile(File& fstream, const size_t modelVersion, const DEVICEID_TYPE deviceId = AUTOPLACEMATRIX)
-        {
-            InputValue<ElemType>::LoadFromFile(fstream, modelVersion, deviceId);
-            ConvertToSparseMatrix();
-        }
-
-        virtual const std::wstring OperationName() const {return TypeName();}
-        static const std::wstring TypeName() {return L"SparseInputValue";} 
-
-        // copy constructor
-        SparseInputValue (const SparseInputValue <ElemType>* node, const std::wstring& newName, const CopyNodeFlags flags) : InputValue<ElemType>(node, newName, flags)
-        {
-        }
-
-        virtual ComputationNodePtr Duplicate(const std::wstring& newName, const CopyNodeFlags flags) const
-        {
-            const std::wstring& name = (newName == L"")?NodeName():newName;
-                
-            ComputationNodePtr node = new SparseInputValue<ElemType>(this, name, flags);
-            return node;
-        }
-
-    private:
-        void ConvertToSparseMatrix()
-        {
-            size_t rows = m_functionValues.GetNumRows();
-            size_t cols = m_functionValues.GetNumCols();
-            m_functionValues.SwitchToMatrixType(MatrixType::SPARSE, matrixFormatSparseCSC, false);
-            m_functionValues.Resize(rows, cols); //SwitchToMatrixType does not reserve information right now.
-        }
-
-    };
-
-
-    template class SparseInputValue<float>; 
-    template class SparseInputValue<double>;
-
-    //originally designed to extract word embedding representation from bag-of-word. 
-    //takes two inputs, input0 is weight matrix and input1 is the bag-of-word representation of the inputs
-    template<class ElemType>
-    class LookupTableNode : public ComputationNode<ElemType>
-    {
-        UsingComputationNodeMembers;
-    public:
-        LookupTableNode(const DEVICEID_TYPE deviceId=AUTOPLACEMATRIX, const std::wstring name = L"") : ComputationNode<ElemType>(deviceId)
-        {
-            m_nodeName = (name == L""? CreateUniqNodeName() : name);
-            m_deviceId = deviceId;
-            MoveMatricesToDevice(deviceId);
-            InitRecurrentNode();
-        }
-
-        LookupTableNode(File& fstream, const size_t modelVersion, const DEVICEID_TYPE deviceId=AUTOPLACEMATRIX, const std::wstring name = L"") : ComputationNode<ElemType>(deviceId)
-        {
-            m_nodeName = (name == L""? CreateUniqNodeName() : name);
-            LoadFromFile(fstream, modelVersion, deviceId);
-        }
-
-        virtual const std::wstring OperationName() const {return TypeName();}
-        static const std::wstring TypeName() {return L"LookupTable";} 
-
-        virtual void ComputeInputPartial(const size_t inputIndex)
-        {
-            if (inputIndex > 1)
-                throw std::invalid_argument("LookupTable operation only takes two inputs.");
-
-            DEVICEID_TYPE input1DeviceId = Inputs(1)->FunctionValues().GetDeviceId();
-            DEVICEID_TYPE input0DeviceId = Inputs(0)->FunctionValues().GetDeviceId();
-            Inputs(1)->FunctionValues().TransferFromDeviceToDevice(input1DeviceId, input0DeviceId);
-
-            if (inputIndex == 0)  //left derivative
-            {
-                ComputeInputPartialLeft(Inputs(1)->FunctionValues(), Inputs(0)->GradientValues(), GradientValues());
-            }
-            else  //right derivative
-            {
-                ComputeInputPartialRight(Inputs(0)->FunctionValues(), Inputs(1)->GradientValues(), GradientValues());
-            }
-            Inputs(1)->FunctionValues().TransferFromDeviceToDevice(input0DeviceId, input1DeviceId);
-        }
-
-        virtual void ComputeInputPartial(const size_t inputIndex, const size_t timeIdxInSeq)
-        {
-            if (inputIndex > 1)
-                throw std::invalid_argument("LookupTable operation only takes two inputs.");
-
-            if (inputIndex == 0)  //left derivative
-        {
-                Matrix<ElemType> sliceOutputGrad = GradientValues().ColumnSlice(timeIdxInSeq * m_samplesInRecurrentStep, m_samplesInRecurrentStep);
-                Matrix<ElemType> sliceInput1Value = Inputs(1)->FunctionValues().ColumnSlice(timeIdxInSeq * m_samplesInRecurrentStep, m_samplesInRecurrentStep);
-
-                ComputeInputPartialLeft(sliceInput1Value, Inputs(0)->GradientValues(), sliceOutputGrad);
-            }
-            else  //right derivative
-            {
-                Matrix<ElemType> sliceInput1Grad = Inputs(1)->GradientValues().ColumnSlice(timeIdxInSeq * m_samplesInRecurrentStep, m_samplesInRecurrentStep);
-                Matrix<ElemType> sliceOutputGrad = GradientValues().ColumnSlice(timeIdxInSeq * m_samplesInRecurrentStep, m_samplesInRecurrentStep);
-
-                ComputeInputPartialRight(Inputs(0)->FunctionValues(), sliceInput1Grad, sliceOutputGrad);
-            }
-        }
-
-        static void WINAPI ComputeInputPartialLeft(Matrix<ElemType>& inputFunctionValues, Matrix<ElemType>& inputGradientValues, Matrix<ElemType>& gradientValues)  
-        {
-            size_t rows1 =inputFunctionValues.GetNumRows(), cols1 = inputFunctionValues.GetNumCols();
-            size_t rowsp = gradientValues.GetNumRows(), colsp = gradientValues.GetNumCols();
-            int wordsInEachSample = rows1 / inputGradientValues.GetNumCols();
-
-            inputFunctionValues.Reshape(rows1 / wordsInEachSample, cols1 * wordsInEachSample);
-            gradientValues.Reshape(rowsp / wordsInEachSample, colsp * wordsInEachSample);
-
-            Matrix<ElemType>::MultiplyAndAdd(gradientValues, false, inputFunctionValues, true, inputGradientValues);
-
-            inputFunctionValues.Reshape(rows1, cols1);
-            gradientValues.Reshape(rowsp, colsp);
-        }
-
-        static void WINAPI ComputeInputPartialRight(Matrix<ElemType>& inputFunctionValues, Matrix<ElemType>& inputGradientValues, Matrix<ElemType>& gradientValues)  
-            {
-            size_t rows1 =inputGradientValues.GetNumRows(), cols1 = inputGradientValues.GetNumCols();
-            size_t rowsp = gradientValues.GetNumRows(), colsp = gradientValues.GetNumCols();
-            int wordsInEachSample = rows1 / inputFunctionValues.GetNumCols();
-
-            inputGradientValues.Reshape(rows1 / wordsInEachSample, cols1 * wordsInEachSample);
-            gradientValues.Reshape(rowsp / wordsInEachSample, colsp * wordsInEachSample);
-
-            Matrix<ElemType>::MultiplyAndAdd(inputFunctionValues, true, gradientValues, false, inputGradientValues);
-
-            inputGradientValues.Reshape(rows1, cols1);
-            gradientValues.Reshape(rowsp, colsp);
-        }
-
-        virtual void EvaluateThisNode()
-        {
-            EvaluateThisNodeS(FunctionValues(), Inputs(0)->FunctionValues(), Inputs(1)->FunctionValues());
-#ifdef DEBUG_DECODER
-            fprintf(stderr, "LookupTableNode node %ls: Input[0]=%.8e Input[1]=%.8e output = %.8e\n", this->NodeName().c_str(), Inputs(0)->FunctionValues().FrobeniusNorm(), Inputs(1)->FunctionValues().FrobeniusNorm(), FunctionValues().FrobeniusNorm());
-#endif
-        }
-
-        virtual void EvaluateThisNode(const size_t timeIdxInSeq) 
-        {
-            Matrix<ElemType> sliceInput1Value = Inputs(1)->FunctionValues().ColumnSlice(timeIdxInSeq * m_samplesInRecurrentStep, m_samplesInRecurrentStep);
-            Matrix<ElemType> sliceOutputValue = m_functionValues.ColumnSlice(timeIdxInSeq * m_samplesInRecurrentStep, m_samplesInRecurrentStep);
-
-            EvaluateThisNodeS(sliceOutputValue, Inputs(0)->FunctionValues(), sliceInput1Value);
-        }
-
-        //input0 is the weight (each column is an embedding of one word), input 1 contains m_bnrLooked words in each column (sample)
-        static void WINAPI EvaluateThisNodeS(Matrix<ElemType>& functionValues, const Matrix<ElemType>& input0, Matrix<ElemType>& input1)  
-        {
-            size_t rows1 = input1.GetNumRows(), cols1 = input1.GetNumCols();
-            size_t cols0 = input0.GetNumCols();
-
-            if (rows1 % cols0 != 0)
-                LogicError("LookupTableNode: rows of input 1 and cols of input 0 are not modular. e.g., rows1 = 0.9 cols and this is not allowed. Check feature reader and network definition. This usually happens when the feature dimension is not specified as that in the network definition of look-up-table dimension size. ");
-
-            int wordsInEachSample = rows1 / cols0;
-
-            input1.Reshape(rows1 / wordsInEachSample, cols1 * wordsInEachSample);
-
-            DEVICEID_TYPE input1DeviceId = input1.GetDeviceId();
-            DEVICEID_TYPE input0DeviceId = input0.GetDeviceId();
-            input1.TransferFromDeviceToDevice(input1DeviceId, input0DeviceId);
-
-            functionValues.AssignProductOf(input0, false, input1, false);
-
-            input1.TransferFromDeviceToDevice(input0DeviceId, input1DeviceId);
-
-            input1.Reshape(rows1, cols1);
-            size_t rows = functionValues.GetNumRows();
-            functionValues.Reshape(rows * wordsInEachSample, cols1);
-        }
-            
-        virtual void Validate()
-        {
-            PrintSelfBeforeValidation();
-
-            if (Inputs(1)->FunctionValues().GetNumRows() % Inputs(0)->FunctionValues().GetNumCols() != 0)
-                throw invalid_argument("Mismatched dimention. rows in input1 must be multiples of cols in input0.");
-
-            int wordsInEachSample = Inputs(1)->FunctionValues().GetNumRows() / Inputs(0)->FunctionValues().GetNumCols();
-          
-            FunctionValues().Resize(Inputs(0)->FunctionValues().GetNumRows() * wordsInEachSample, Inputs(1)->FunctionValues().GetNumCols());
-
-            CopyImageSizeFromInputs(); 
-        }
-
-        virtual void AttachInputs(const ComputationNodePtr leftNode, const ComputationNodePtr rightNode) 
-        {
-            m_children.resize(2);
-            m_children[0] = leftNode;
-            m_children[1] = rightNode;
-        }
-
-        virtual ComputationNodePtr Duplicate(const std::wstring& newName, const CopyNodeFlags flags) const
-        {
-            const std::wstring& name = (newName == L"")?NodeName():newName;
-            ComputationNodePtr node = new LookupTableNode<ElemType>(this, name, flags);
-            return node;
-        }
-
-        LookupTableNode(const LookupTableNode<ElemType>* node, const std::wstring& newName, const CopyNodeFlags flags) : ComputationNode<ElemType>(node->m_deviceId)
-        {
-            node->CopyTo(this, newName, flags);
-        }
-    };
-
-    template class LookupTableNode<float>;
-    template class LookupTableNode<double>;
-
-}}}
->>>>>>> 05bfdb14
+//
+// <copyright file="InputAndParamNodes.h" company="Microsoft">
+//     Copyright (c) Microsoft Corporation.  All rights reserved.
+// </copyright>
+//
+#pragma once
+
+#include <unordered_set>
+#include <map>
+#include <string>
+#include <vector>
+#include <stdexcept>
+#include <list>
+#include <memory>
+#include <algorithm>
+#include <assert.h>
+#include <atomic>
+#include <sstream>
+#include <iostream>
+
+#include "Basics.h"
+#include "Matrix.h"
+#include "ComputationNode.h"
+
+namespace Microsoft { namespace MSR { namespace CNTK {
+
+    //used to represent weight Matrix<ElemType> and biases
+    template<class ElemType>
+    class LearnableParameter : public ComputationNode<ElemType>
+    {
+        UsingComputationNodeMembers;
+    public:
+        LearnableParameter(size_t rows, size_t cols, const DEVICEID_TYPE deviceId=AUTOPLACEMATRIX, const std::wstring name = L"") : ComputationNode<ElemType>(deviceId)
+        {
+            //intentionally comment out so that we may support automatic dimention inference
+            //if (rows * cols == 0) 
+            //    throw std::logic_error("This LearnableParameter dimension is 0.");
+
+            m_nodeName = (name == L""? CreateUniqNodeName() : name);
+            m_needGradient = true;
+            m_deviceId = deviceId;
+            MoveMatricesToDevice(deviceId);
+            m_functionValues.Resize(rows, cols);
+
+            m_outputWidth = 1;
+            m_outputHeight = rows;
+            m_outputChannels = 1;
+
+            InitRecurrentNode();
+        }
+
+        LearnableParameter(File& fstream, const size_t modelVersion, const DEVICEID_TYPE deviceId=AUTOPLACEMATRIX, const std::wstring name = L"") : ComputationNode<ElemType>(deviceId)
+        {
+            m_nodeName = (name == L""? CreateUniqNodeName() : name);
+            LoadFromFile(fstream, modelVersion, deviceId);
+        }
+
+        virtual void SaveToFile(File& fstream) const
+        {
+            ComputationNode<ElemType>::SaveToFile(fstream);
+
+            fstream << NeedGradient();
+            fstream << FunctionValues().GetNumRows() << FunctionValues().GetNumCols(); 
+            fstream << FunctionValues();
+        }
+        
+        virtual void LoadFromFile(File& fstream, const size_t modelVersion, const DEVICEID_TYPE deviceId = AUTOPLACEMATRIX)
+        {
+            ComputationNode<ElemType>::LoadFromFile(fstream, modelVersion, deviceId);
+
+            size_t rows, cols;
+            fstream >> m_needGradient;
+            fstream >> rows >> cols;
+
+            //intentionally comment out to support automatic dimention inference
+            //if (rows * cols == 0) 
+            //    throw std::logic_error("This LearnableParameter dimension is 0.");
+
+            m_functionValues.Resize(rows, cols);
+            fstream >> m_functionValues;
+
+            m_outputWidth = 1;
+            m_outputHeight = rows;
+            m_outputChannels = 1;
+        }
+
+
+        virtual const std::wstring OperationName() const {return TypeName();}
+        virtual void ComputeInputPartial(const size_t /*inputIndex*/) {}
+        virtual void ComputeInputPartial(const size_t /*inputIndex*/, const size_t /*timeIdxInSeq*/) {}
+        virtual void EvaluateThisNode()  {}
+        virtual void EvaluateThisNode(const size_t /*timeIdxInSeq*/) {}
+        virtual void Validate() 
+        {
+            PrintSelfBeforeValidation();
+        }
+
+        static const std::wstring TypeName() {return L"LearnableParameter";} 
+
+        virtual void DumpNodeInfo(const bool printValues, File& fstream) const
+        {
+            ComputationNode<ElemType>::DumpNodeInfo(printValues, fstream);
+
+            char str[4096];
+            sprintf(str, "[%lu,%lu]  ", FunctionValues().GetNumRows(), FunctionValues().GetNumCols());
+            fstream << string(str);
+            sprintf(str, "NeedGradient=%s", NeedGradient()? "true" : "false");
+            fstream << string(str);
+
+            PrintNodeValuesToFile(printValues, fstream);
+        }
+
+        // copy constructor
+        LearnableParameter(const LearnableParameter<ElemType>* node, const std::wstring& newName, const CopyNodeFlags flags) : ComputationNode<ElemType>(node->m_deviceId)
+        {
+            node->CopyTo(this, newName, flags);
+        }
+
+        virtual ComputationNodePtr Duplicate(const std::wstring& newName, const CopyNodeFlags flags) const
+        {
+            const std::wstring& name = (newName == L"")?NodeName():newName;
+                
+            ComputationNodePtr node = new LearnableParameter<ElemType>(this, name, flags);
+            return node;
+        }
+    };
+
+    //WARNING: Don't use SparseLearnableParameter yet since the current version assumes the parameter is dense instead of sparse
+    //WARNING: After the right implementation is put here we need to turn it on in NetworkDescriptionLangauge.cpp
+    template<class ElemType>
+    class SparseLearnableParameter : public LearnableParameter<ElemType>
+    {
+        UsingComputationNodeMembers;
+    public:
+        SparseLearnableParameter(size_t rows, size_t cols, const size_t size, const DEVICEID_TYPE deviceId = AUTOPLACEMATRIX, const std::wstring name = L"")
+            : LearnableParameter<ElemType>(rows, cols, deviceId, name)
+        {
+            m_gradientValues.SwitchToMatrixType(MatrixType::SPARSE, matrixFormatSparseBlockCol, false);
+            m_gradientValues.Resize(rows, cols, size);
+        }
+
+        SparseLearnableParameter (File& fstream, const size_t modelVersion, const DEVICEID_TYPE deviceId = AUTOPLACEMATRIX, const std::wstring name = L"") 
+            : LearnableParameter<ElemType>(fstream, modelVersion, deviceId, name)
+        {
+            m_gradientValues.SwitchToMatrixType(MatrixType::SPARSE, matrixFormatSparseBlockCol, false);
+            m_gradientValues.Resize(FunctionValues().GetNumRows(), FunctionValues().GetNumCols());
+        }
+
+        virtual void LoadFromFile(File& fstream, const size_t modelVersion, const DEVICEID_TYPE deviceId = AUTOPLACEMATRIX)
+        {
+            LearnableParameter<ElemType>::LoadFromFile(fstream,   modelVersion, deviceId);
+            m_gradientValues.SwitchToMatrixType(MatrixType::SPARSE, matrixFormatSparseBlockCol, false);
+            m_gradientValues.Resize(FunctionValues().GetNumRows(), FunctionValues().GetNumCols());
+        }
+
+        virtual const std::wstring OperationName() const {return TypeName();}
+        static const std::wstring TypeName() {return L"SparseLearnableParameter";} 
+
+        // copy constructor
+        SparseLearnableParameter (const SparseLearnableParameter <ElemType>* node, const std::wstring& newName, const CopyNodeFlags flags) 
+            : LearnableParameter<ElemType>( node, newName, flags)
+        {
+        }
+
+        virtual ComputationNodePtr Duplicate(const std::wstring& newName, const CopyNodeFlags flags) const
+        {
+            const std::wstring& name = (newName == L"")?NodeName():newName;
+                
+            ComputationNodePtr node = new SparseLearnableParameter<ElemType>(this, name, flags);
+            return node;
+        }
+    };
+
+    template class SparseLearnableParameter<float>; 
+    template class SparseLearnableParameter<double>;
+
+    template<class ElemType>
+    class InputValue : public ComputationNode<ElemType>
+    {
+        UsingComputationNodeMembers;
+    public:
+        InputValue(size_t rows, size_t cols, const DEVICEID_TYPE deviceId=AUTOPLACEMATRIX, const std::wstring name = L"", bool isSparse = false) : ComputationNode<ElemType>(deviceId) 
+        {
+            if (rows * cols == 0) 
+                throw std::logic_error("This InputValue dimension is 0.");
+
+            m_outputWidth = 1;
+            m_outputHeight = rows;
+            m_outputChannels = 1;
+
+            m_nodeName = (name == L""? CreateUniqNodeName() : name);
+            m_deviceId = deviceId;
+            MoveMatricesToDevice(deviceId);
+
+            m_isSparse = isSparse;
+            if (isSparse)
+            {
+                ConvertToSparseMatrix();
+            }
+
+            m_functionValues.Resize(rows, cols);
+            m_needGradient = false;
+            InitRecurrentNode();
+        }
+        
+        InputValue(size_t imageWidth, size_t imageHeight, size_t imageChannels, size_t numImages, const DEVICEID_TYPE deviceId = AUTOPLACEMATRIX, const std::wstring name = L"", bool isSparse = false) : ComputationNode<ElemType>(deviceId)
+        {
+            size_t rows = imageWidth * imageHeight * imageChannels;
+            size_t cols = numImages;
+
+            if (rows * cols == 0) 
+                throw std::logic_error("This InputValue dimension is 0.");
+
+            m_outputWidth = imageWidth;
+            m_outputHeight = imageHeight;
+            m_outputChannels = imageChannels;
+
+            m_nodeName = (name == L""? CreateUniqNodeName() : name);
+            m_deviceId = deviceId;
+            MoveMatricesToDevice(deviceId);
+
+            m_isSparse = isSparse;
+            if (isSparse)
+            {
+                ConvertToSparseMatrix();
+            }
+
+            m_functionValues.Resize(rows, cols);
+            m_needGradient = false;
+            InitRecurrentNode();
+        }        
+
+        InputValue(File& fstream, const size_t modelVersion, const DEVICEID_TYPE deviceId = AUTOPLACEMATRIX, const std::wstring name = L"", bool isSparse = false) : ComputationNode<ElemType>(deviceId)
+        {
+            m_nodeName = (name == L"" ? CreateUniqNodeName() : name);
+            m_isSparse = isSparse;
+            LoadFromFile(fstream, modelVersion, deviceId);
+        }
+
+        virtual void SaveToFile(File& fstream) const
+        {
+            ComputationNode<ElemType>::SaveToFile(fstream);
+
+            fstream << FunctionValues().GetNumRows() << FunctionValues().GetNumCols(); 
+            fstream << m_outputWidth << m_outputHeight << m_outputChannels; 
+        }
+
+        virtual void LoadFromFile(File& fstream, const size_t modelVersion, const DEVICEID_TYPE deviceId = AUTOPLACEMATRIX)
+        {
+            ComputationNode<ElemType>::LoadFromFile(fstream, modelVersion, deviceId);
+
+            size_t rows, cols;
+            fstream >> rows >> cols;
+            if (rows * cols == 0) 
+                throw std::logic_error("This InputValue dimension is 0.");
+
+            fstream >> m_outputWidth >> m_outputHeight >> m_outputChannels;
+
+            if (m_isSparse)
+            {
+                ConvertToSparseMatrix();
+            }
+
+            m_functionValues.Resize(rows, cols);
+            m_needGradient = false;
+        }
+
+        virtual const std::wstring OperationName() const {return m_isSparse ? SparseTypeName() : TypeName();}
+        static const std::wstring TypeName() {return L"InputValue";}
+        static const std::wstring SparseTypeName() {return L"SparseInputValue";}
+        
+        virtual void EvaluateThisNode()  {} 
+        virtual void EvaluateThisNode(const size_t /*timeIdxInSeq*/) {}
+        
+        virtual void ComputeInputPartial(const size_t /*inputIndex*/) {}
+        virtual void ComputeInputPartial(const size_t /*inputIndex*/, const size_t /*timeIdxInSeq*/) {}
+
+        virtual void Validate() 
+        {
+            PrintSelfBeforeValidation();
+            //CopyImageSizeFromInputs(); //not necessary since InputValue are leafs. put it here for consistent
+        }
+
+        virtual void DumpNodeInfo(const bool printValues, File& fstream) const
+        {
+            ComputationNode<ElemType>::DumpNodeInfo(printValues, fstream);
+
+            char str[4096];
+            sprintf(str, "[%lu,%lu]", FunctionValues().GetNumRows(), FunctionValues().GetNumCols());
+            fstream << string(str);        
+        }
+
+        // copy constructor
+        InputValue(const InputValue<ElemType>* node, const std::wstring& newName, const CopyNodeFlags flags) : ComputationNode<ElemType>(node->m_deviceId)
+        {
+            node->CopyTo(this, newName, flags);
+        }
+
+        virtual ComputationNodePtr Duplicate(const std::wstring& newName, const CopyNodeFlags flags) const
+        {
+            const std::wstring& name = (newName == L"")?NodeName():newName;
+                
+            ComputationNodePtr node = new InputValue<ElemType>(this, name, flags);
+            return node;
+        }
+
+    private:
+        bool m_isSparse = false;
+        void ConvertToSparseMatrix()
+        {
+            size_t rows = m_functionValues.GetNumRows();
+            size_t cols = m_functionValues.GetNumCols();
+            m_functionValues.SwitchToMatrixType(MatrixType::SPARSE, matrixFormatSparseCSC, false);
+            m_functionValues.Resize(rows, cols); //SwitchToMatrixType does not reserve information right now.
+        }
+    };
+
+    template class InputValue<float>; 
+    template class InputValue<double>;
+
+    //originally designed to extract word embedding representation from bag-of-word. 
+    //takes two inputs, input0 is weight matrix and input1 is the bag-of-word representation of the inputs
+    template<class ElemType>
+    class LookupTableNode : public ComputationNode<ElemType>
+    {
+        UsingComputationNodeMembers;
+    public:
+        LookupTableNode(const DEVICEID_TYPE deviceId=AUTOPLACEMATRIX, const std::wstring name = L"") : ComputationNode<ElemType>(deviceId)
+        {
+            m_nodeName = (name == L""? CreateUniqNodeName() : name);
+            m_deviceId = deviceId;
+            MoveMatricesToDevice(deviceId);
+            InitRecurrentNode();
+        }
+
+        LookupTableNode(File& fstream, const size_t modelVersion, const DEVICEID_TYPE deviceId=AUTOPLACEMATRIX, const std::wstring name = L"") : ComputationNode<ElemType>(deviceId)
+        {
+            m_nodeName = (name == L""? CreateUniqNodeName() : name);
+            LoadFromFile(fstream, modelVersion, deviceId);
+        }
+
+        virtual const std::wstring OperationName() const {return TypeName();}
+        static const std::wstring TypeName() {return L"LookupTable";} 
+
+        virtual void ComputeInputPartial(const size_t inputIndex)
+        {
+            if (inputIndex > 1)
+                throw std::invalid_argument("LookupTable operation only takes two inputs.");
+
+            DEVICEID_TYPE input1DeviceId = Inputs(1)->FunctionValues().GetDeviceId();
+            DEVICEID_TYPE input0DeviceId = Inputs(0)->FunctionValues().GetDeviceId();
+            Inputs(1)->FunctionValues().TransferFromDeviceToDevice(input1DeviceId, input0DeviceId);
+
+            if (inputIndex == 0)  //left derivative
+            {
+                ComputeInputPartialLeft(Inputs(1)->FunctionValues(), Inputs(0)->GradientValues(), GradientValues());
+            }
+            else  //right derivative
+            {
+                ComputeInputPartialRight(Inputs(0)->FunctionValues(), Inputs(1)->GradientValues(), GradientValues());
+            }
+            Inputs(1)->FunctionValues().TransferFromDeviceToDevice(input0DeviceId, input1DeviceId);
+        }
+
+        virtual void ComputeInputPartial(const size_t inputIndex, const size_t timeIdxInSeq)
+        {
+            if (inputIndex > 1)
+                throw std::invalid_argument("LookupTable operation only takes two inputs.");
+
+            if (inputIndex == 0)  //left derivative
+        {
+                Matrix<ElemType> sliceOutputGrad = GradientValues().ColumnSlice(timeIdxInSeq * m_samplesInRecurrentStep, m_samplesInRecurrentStep);
+                Matrix<ElemType> sliceInput1Value = Inputs(1)->FunctionValues().ColumnSlice(timeIdxInSeq * m_samplesInRecurrentStep, m_samplesInRecurrentStep);
+
+                ComputeInputPartialLeft(sliceInput1Value, Inputs(0)->GradientValues(), sliceOutputGrad);
+            }
+            else  //right derivative
+            {
+                Matrix<ElemType> sliceInput1Grad = Inputs(1)->GradientValues().ColumnSlice(timeIdxInSeq * m_samplesInRecurrentStep, m_samplesInRecurrentStep);
+                Matrix<ElemType> sliceOutputGrad = GradientValues().ColumnSlice(timeIdxInSeq * m_samplesInRecurrentStep, m_samplesInRecurrentStep);
+
+                ComputeInputPartialRight(Inputs(0)->FunctionValues(), sliceInput1Grad, sliceOutputGrad);
+            }
+        }
+
+        static void WINAPI ComputeInputPartialLeft(Matrix<ElemType>& inputFunctionValues, Matrix<ElemType>& inputGradientValues, Matrix<ElemType>& gradientValues)  
+        {
+            size_t rows1 =inputFunctionValues.GetNumRows(), cols1 = inputFunctionValues.GetNumCols();
+            size_t rowsp = gradientValues.GetNumRows(), colsp = gradientValues.GetNumCols();
+            int wordsInEachSample = rows1 / inputGradientValues.GetNumCols();
+
+            inputFunctionValues.Reshape(rows1 / wordsInEachSample, cols1 * wordsInEachSample);
+            gradientValues.Reshape(rowsp / wordsInEachSample, colsp * wordsInEachSample);
+
+            Matrix<ElemType>::MultiplyAndAdd(gradientValues, false, inputFunctionValues, true, inputGradientValues);
+
+            inputFunctionValues.Reshape(rows1, cols1);
+            gradientValues.Reshape(rowsp, colsp);
+        }
+
+        static void WINAPI ComputeInputPartialRight(Matrix<ElemType>& inputFunctionValues, Matrix<ElemType>& inputGradientValues, Matrix<ElemType>& gradientValues)  
+            {
+            size_t rows1 =inputGradientValues.GetNumRows(), cols1 = inputGradientValues.GetNumCols();
+            size_t rowsp = gradientValues.GetNumRows(), colsp = gradientValues.GetNumCols();
+            int wordsInEachSample = rows1 / inputFunctionValues.GetNumCols();
+
+            inputGradientValues.Reshape(rows1 / wordsInEachSample, cols1 * wordsInEachSample);
+            gradientValues.Reshape(rowsp / wordsInEachSample, colsp * wordsInEachSample);
+
+            Matrix<ElemType>::MultiplyAndAdd(inputFunctionValues, true, gradientValues, false, inputGradientValues);
+
+            inputGradientValues.Reshape(rows1, cols1);
+            gradientValues.Reshape(rowsp, colsp);
+        }
+
+        virtual void EvaluateThisNode()
+        {
+            EvaluateThisNodeS(FunctionValues(), Inputs(0)->FunctionValues(), Inputs(1)->FunctionValues());
+#ifdef DEBUG_DECODER
+            fprintf(stderr, "LookupTableNode node %ls: Input[0]=%.8e Input[1]=%.8e output = %.8e\n", this->NodeName().c_str(), Inputs(0)->FunctionValues().FrobeniusNorm(), Inputs(1)->FunctionValues().FrobeniusNorm(), FunctionValues().FrobeniusNorm());
+#endif
+        }
+
+        virtual void EvaluateThisNode(const size_t timeIdxInSeq) 
+        {
+            Matrix<ElemType> sliceInput1Value = Inputs(1)->FunctionValues().ColumnSlice(timeIdxInSeq * m_samplesInRecurrentStep, m_samplesInRecurrentStep);
+            Matrix<ElemType> sliceOutputValue = m_functionValues.ColumnSlice(timeIdxInSeq * m_samplesInRecurrentStep, m_samplesInRecurrentStep);
+
+            EvaluateThisNodeS(sliceOutputValue, Inputs(0)->FunctionValues(), sliceInput1Value);
+        }
+
+        //input0 is the weight (each column is an embedding of one word), input 1 contains m_bnrLooked words in each column (sample)
+        static void WINAPI EvaluateThisNodeS(Matrix<ElemType>& functionValues, const Matrix<ElemType>& input0, Matrix<ElemType>& input1)  
+        {
+            size_t rows1 = input1.GetNumRows(), cols1 = input1.GetNumCols();
+            size_t cols0 = input0.GetNumCols();
+
+            if (rows1 % cols0 != 0)
+                LogicError("LookupTableNode: rows of input 1 and cols of input 0 are not modular. e.g., rows1 = 0.9 cols and this is not allowed. Check feature reader and network definition. This usually happens when the feature dimension is not specified as that in the network definition of look-up-table dimension size. ");
+
+            int wordsInEachSample = rows1 / cols0;
+
+            input1.Reshape(rows1 / wordsInEachSample, cols1 * wordsInEachSample);
+
+            DEVICEID_TYPE input1DeviceId = input1.GetDeviceId();
+            DEVICEID_TYPE input0DeviceId = input0.GetDeviceId();
+            input1.TransferFromDeviceToDevice(input1DeviceId, input0DeviceId);
+
+            functionValues.AssignProductOf(input0, false, input1, false);
+
+            input1.TransferFromDeviceToDevice(input0DeviceId, input1DeviceId);
+
+            input1.Reshape(rows1, cols1);
+            size_t rows = functionValues.GetNumRows();
+            functionValues.Reshape(rows * wordsInEachSample, cols1);
+        }
+            
+        virtual void Validate()
+        {
+            PrintSelfBeforeValidation();
+
+            if (Inputs(1)->FunctionValues().GetNumRows() % Inputs(0)->FunctionValues().GetNumCols() != 0)
+                throw invalid_argument("Mismatched dimention. rows in input1 must be multiples of cols in input0.");
+
+            int wordsInEachSample = Inputs(1)->FunctionValues().GetNumRows() / Inputs(0)->FunctionValues().GetNumCols();
+          
+            FunctionValues().Resize(Inputs(0)->FunctionValues().GetNumRows() * wordsInEachSample, Inputs(1)->FunctionValues().GetNumCols());
+
+            CopyImageSizeFromInputs(); 
+        }
+
+        virtual void AttachInputs(const ComputationNodePtr leftNode, const ComputationNodePtr rightNode) 
+        {
+            m_children.resize(2);
+            m_children[0] = leftNode;
+            m_children[1] = rightNode;
+        }
+
+        virtual ComputationNodePtr Duplicate(const std::wstring& newName, const CopyNodeFlags flags) const
+        {
+            const std::wstring& name = (newName == L"")?NodeName():newName;
+            ComputationNodePtr node = new LookupTableNode<ElemType>(this, name, flags);
+            return node;
+        }
+
+        LookupTableNode(const LookupTableNode<ElemType>* node, const std::wstring& newName, const CopyNodeFlags flags) : ComputationNode<ElemType>(node->m_deviceId)
+        {
+            node->CopyTo(this, newName, flags);
+        }
+    };
+
+    template class LookupTableNode<float>;
+    template class LookupTableNode<double>;
+
+}}}