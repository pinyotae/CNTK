//
// Copyright (c) Microsoft. All rights reserved.
// Licensed under the MIT license. See LICENSE.md file in the project root for full license information.
//

#include "stdafx.h"
#include "CNTKLibrary.h"
#include "Function.h"
#include "ComputationNetworkBuilder.h"
#include "Utils.h"
#include "ComputationNode.h"
#include "InputAndParamNodes.h"
#include "NonlinearityNodes.h"
#include "LinearAlgebraNodes.h"
#include "RecurrentNodes.h"
#include "EvaluationNodes.h"
#include "TrainingNodes.h"
#include "ReshapingNodes.h"

using namespace Microsoft::MSR::CNTK;

namespace CNTK
{
    namespace Internal
    {
        template <typename ElementType>
        Variable GetVariable(const ComputationNodeBasePtr& node,
                             std::unordered_map<ComputationNodeBasePtr, Variable>& nodeToVariableMap,
                             std::unordered_map<Variable, Variable>& placeholderReplacements,
                             std::unordered_set<FunctionPtr>& allPrimitiveFunctions)
        {
            auto iter = nodeToVariableMap.find(node);
            if (iter != nodeToVariableMap.end())
                return iter->second;

            Variable var;
            NDShape varShape = AsNDShape(node->GetSampleLayout());

            if (node->IsLeaf())
            {
                std::wstring varUid, varName;
                if (node->Is<InputValueBase<ElementType>>())
                {
                    std::tie(varUid, varName) = UidAndNameFromCNTKInternalNodeName(node->NodeName(), VariableKind::Input);

                    bool isSparse = node->Is<SparseInputValue<ElementType>>();
                    if (node->HasMBLayout())
                    {
                        // TODO: Currently only default dynamic axis is supported
                        auto inputNodeInternalDynamicAxisName = node->As<InputValueBase<ElementType>>()->GetRequestedDynamicAxis();
                        std::vector<Axis> inputVarDynamicAxes = DynamicAxesFromInternalDynamicAxisName(inputNodeInternalDynamicAxisName);

                        var = Variable(varShape, isSparse, AsDataType<ElementType>(), node->GetLearningRateMultiplier() != 0, varName, inputVarDynamicAxes, varUid);
                    }
                    else
                    {
                        // TODO: Allow creating inputs without a dynamic axis
                        LogicError("Found InputNode with no dynamic axes which is currently unsupported");
                    }
                }
                else if (node->Is<LearnableParameter<ElementType>>())
                {
                    bool isConstant = (node->GetLearningRateMultiplier() == 0);
                    auto& matrix = node->As<ComputationNode<ElementType>>()->Value();
                    auto tensorView = new TensorView<ElementType>(std::make_shared<Matrix<ElementType>>(matrix.AsReference()), AsTensorViewShape(node->GetSampleLayout()));
                    NDArrayViewPtr value = MakeSharedObject<NDArrayView>(AsDataType<ElementType>(), AsDeviceDescriptor(matrix.GetDeviceId()), AsStorageFormat(matrix.GetFormat()), varShape, false, tensorView);
                    if (isConstant)
                    {
                        std::tie(varUid, varName) = UidAndNameFromCNTKInternalNodeName(node->NodeName(), VariableKind::Constant);
                        var = Constant(value, varName, varUid);
                    }
                    else
                    {
                        std::tie(varUid, varName) = UidAndNameFromCNTKInternalNodeName(node->NodeName(), VariableKind::Parameter);
                        var = Parameter(value, varName, varUid);
                    }
                }
                else
                    LogicError("CNTK::LoadLegacyModel: Unsupported legacy CNTK node named '%S'", node->NodeName().c_str());
            }
            else
            {
                // This is a non-leaf node and maps to a primitive Function
                auto placeholderVar = PlaceholderVariable(varShape);
                nodeToVariableMap[node] = placeholderVar;

                std::vector<Variable> inputVars(node->GetNumInputs());
                for (size_t i = 0; i < inputVars.size(); ++i)
                {
                    inputVars[i] = GetVariable<ElementType>(node->Input(i), nodeToVariableMap, placeholderReplacements, allPrimitiveFunctions);
                    if (inputVars[i].IsPlaceholder())
                        placeholderReplacements[inputVars[i]] = Variable();
                }

                PrimitiveOpType opType;
                Dictionary primitiveFunctionConfigParameters;
                if (node->OperationName() == OperationNameOf(NegateNode))
                    opType = PrimitiveOpType::Negate;
                else if (node->OperationName() == OperationNameOf(SigmoidNode))
                    opType = PrimitiveOpType::Sigmoid;
                else if (node->OperationName() == OperationNameOf(TanhNode))
                    opType = PrimitiveOpType::Tanh;
                else if (node->OperationName() == OperationNameOf(RectifiedLinearNode))
                    opType = PrimitiveOpType::ReLU;
                else if (node->OperationName() == OperationNameOf(ExpNode))
                    opType = PrimitiveOpType::Exp;
                else if (node->OperationName() == OperationNameOf(LogNode))
                    opType = PrimitiveOpType::Log;
                else if (node->OperationName() == OperationNameOf(SqrtNode))
                    opType = PrimitiveOpType::Sqrt;
                else if (node->OperationName() == OperationNameOf(FloorNode))
                    opType = PrimitiveOpType::Floor;
                else if (node->OperationName() == OperationNameOf(AbsNode))
                    opType = PrimitiveOpType::Abs;
                else if (node->OperationName() == OperationNameOf(ReciprocalNode))
                    opType = PrimitiveOpType::Reciprocal;
                else if (node->OperationName() == OperationNameOf(SoftmaxNode))
                    opType = PrimitiveOpType::Softmax;
                else if (node->OperationName() == OperationNameOf(HardmaxNode))
                    opType = PrimitiveOpType::Hardmax;
                else if (node->OperationName() == OperationNameOf(TransposeDimensionsNode))
                {
                    auto transposeDimensionsNode = node->As<TransposeDimensionsNode<ElementType>>();
                    primitiveFunctionConfigParameters[PrimitiveFunction::AttributeNameAxis1] = AsAxis(transposeDimensionsNode->Axis1());
                    primitiveFunctionConfigParameters[PrimitiveFunction::AttributeNameAxis2] = AsAxis(transposeDimensionsNode->Axis2());

                    opType = PrimitiveOpType::TransposeAxes;
                }
                else if (node->OperationName() == OperationNameOf(WhereNode))
                {
                    auto internalDynamicAxisName = node->As<WhereNode<ElementType>>()->DynamicAxisName();
                    std::vector<Axis> dynamicAxes = DynamicAxesFromInternalDynamicAxisName(internalDynamicAxisName);
                    primitiveFunctionConfigParameters[PrimitiveFunction::AttributeNameNewDynamicAxes] = AsDictionaryValueVector(dynamicAxes);

                    opType = PrimitiveOpType::Where;
                }
                else if (node->OperationName() == OperationNameOf(SliceNode))
                {
                    auto sliceNode = node->As<SliceNode<ElementType>>();
                    primitiveFunctionConfigParameters[PrimitiveFunction::AttributeNameAxis] = AsAxis(sliceNode->Axis());
                    primitiveFunctionConfigParameters[PrimitiveFunction::AttributeNameBeginIndex] = (int)sliceNode->BeginIndex();
                    primitiveFunctionConfigParameters[PrimitiveFunction::AttributeNameEndIndex] = (int)sliceNode->EndIndex();

                    opType = PrimitiveOpType::Slice;
                }
                else if (node->OperationName() == OperationNameOf(RandomSampleNode))
                {
                    auto randomSampleNode = node->As<RandomSampleNode<ElementType>>();
                    primitiveFunctionConfigParameters[PrimitiveFunction::AttributeNameAllowDuplicates] = randomSampleNode->GetAllowDuplicates();
                    primitiveFunctionConfigParameters[PrimitiveFunction::AttributeNameNumSamples] = randomSampleNode->GetNumSamples();

                    opType = PrimitiveOpType::RandomSample;
                }
                else if (node->OperationName() == OperationNameOf(RandomSampleInclusionFrequencyNode))
                {
                    auto randomSampleInclusionFrequencyNode = node->As<RandomSampleInclusionFrequencyNode<ElementType>>();
                    primitiveFunctionConfigParameters[PrimitiveFunction::AttributeNameAllowDuplicates] = randomSampleInclusionFrequencyNode->GetAllowDuplicates();
                    primitiveFunctionConfigParameters[PrimitiveFunction::AttributeNameNumSamples] = randomSampleInclusionFrequencyNode->GetNumSamples();

                    opType = PrimitiveOpType::RandomSampleInclusionFrequency;
                }
                else if (node->OperationName() == OperationNameOf(DropoutNode))
                {
                    auto dropoutNode = node->As<DropoutNode<ElementType>>();
                    primitiveFunctionConfigParameters[PrimitiveFunction::AttributeNameDropoutRate] = dropoutNode->GetDropoutRate();

                    opType = PrimitiveOpType::Dropout;
                }
                else if (node->OperationName() == OperationNameOf(ReshapeNode))
                {
                    primitiveFunctionConfigParameters[PrimitiveFunction::AttributeNameNewShape] = AsNDShape(node->GetSampleLayout());

                    opType = PrimitiveOpType::Reshape;
                }
                else if (node->OperationName() == OperationNameOf(SumElementsNode))
                    opType = PrimitiveOpType::SumAll;
                else if (node->OperationName() == OperationNameOf(PlusNode))
                    opType = PrimitiveOpType::Plus;
                else if (node->OperationName() == OperationNameOf(MinusNode))
                    opType = PrimitiveOpType::Minus;
                else if (node->OperationName() == OperationNameOf(ElementTimesNode))
                    opType = PrimitiveOpType::ElementTimes;
                else if (node->OperationName() == OperationNameOf(EqualNode))
                    opType = PrimitiveOpType::Equal;
                else if (node->OperationName() == OperationNameOf(NotEqualNode))
                    opType = PrimitiveOpType::NotEqual;
                else if (node->OperationName() == OperationNameOf(LessNode))
                    opType = PrimitiveOpType::Less;
                else if (node->OperationName() == OperationNameOf(LessEqualNode))
                    opType = PrimitiveOpType::LessEqual;
                else if (node->OperationName() == OperationNameOf(GreaterNode))
                    opType = PrimitiveOpType::Greater;
                else if (node->OperationName() == OperationNameOf(GreaterEqualNode))
                    opType = PrimitiveOpType::GreaterEqual;
                else if (node->OperationName() == OperationNameOf(PackedIndexNode))
                    opType = PrimitiveOpType::PackedIndex;
                else if (node->OperationName() == OperationNameOf(GatherPackedNode))
                    opType = PrimitiveOpType::GatherPacked;
                else if (node->OperationName() == OperationNameOf(ScatterPackedNode))
                    opType = PrimitiveOpType::ScatterPacked;
                else if (node->OperationName() == OperationNameOf(TimesNode))
                {
                    auto timesNode = node->As<TimesNode<ElementType>>();
                    primitiveFunctionConfigParameters[PrimitiveFunction::AttributeNameOutputRank] = timesNode->OutputRank();
                    primitiveFunctionConfigParameters[PrimitiveFunction::AttributeNameInferInputRankToMap] = timesNode->InferInputRankToMap();
                    opType = PrimitiveOpType::Times;
                }
                else if (node->OperationName() == OperationNameOf(TransposeTimesNode))
                {
                    primitiveFunctionConfigParameters[PrimitiveFunction::AttributeNameOutputRank] = node->As<TransposeTimesNode<ElementType>>()->OutputRank();
                    opType = PrimitiveOpType::TransposeTimes;
                }
                else if (node->OperationName() == OperationNameOf(PastValueNode))
                {
                    if (inputVars.size() == 1)
                    {
                        auto initialStateVar = Constant::Scalar(node->As<PastValueNode<ElementType>>()->InitialActivationValue(), AsDeviceDescriptor(node->GetDeviceId()));
                        inputVars.push_back(initialStateVar);
                    }

                    primitiveFunctionConfigParameters[PrimitiveFunction::AttributeNameOffset] = (size_t)node->As<PastValueNode<ElementType>>()->TimeStep();
                    opType = PrimitiveOpType::PastValue;
                }
                else if (node->OperationName() == OperationNameOf(FutureValueNode))
                {
                    if (inputVars.size() == 1)
                    {
                        auto initialStateVar = Constant::Scalar(node->As<FutureValueNode<ElementType>>()->InitialActivationValue(), AsDeviceDescriptor(node->GetDeviceId()));
                        inputVars.push_back(initialStateVar);
                    }

                    primitiveFunctionConfigParameters[PrimitiveFunction::AttributeNameOffset] = (size_t)node->As<FutureValueNode<ElementType>>()->TimeStep();
                    opType = PrimitiveOpType::FutureValue;
                }
                else if (node->OperationName() == OperationNameOf(SquareErrorNode))
                    opType = PrimitiveOpType::SquaredError;
                else if (node->OperationName() == OperationNameOf(CrossEntropyWithSoftmaxNode))
                    opType = PrimitiveOpType::CrossEntropyWithSoftmax;
                else if (node->OperationName() == OperationNameOf(ClassificationErrorNode))
                    opType = PrimitiveOpType::ClassificationError;
                else if (node->OperationName() == OperationNameOf(ReduceElementsNode))
                {
                    auto reduceElementsNode = node->As<ReduceElementsNode<ElementType>>();
                    primitiveFunctionConfigParameters[PrimitiveFunction::AttributeNameAxis] = AsAxis(reduceElementsNode->ReductionAxis());
                    primitiveFunctionConfigParameters[PrimitiveFunction::AttributeNameReductionOpName] = reduceElementsNode->ReductionOpName();

                    opType = PrimitiveOpType::ReduceElements;
                }
                else if (node->OperationName() == OperationNameOf(ConvolutionNode))
                {
                    auto convolutionNode = node->As<ConvolutionNode<ElementType>>();

                    // Some legacy CNTK v1 models store the convolution filter parameters in 2D form with the trailing
                    // tensor dimensions flattended into the column dimension of the 2D paramater matrix
                    // We need to recover the actual tensor shape of the parameter in this case
                    auto& convolutionMapVar = inputVars[0];
                    if (convolutionNode->IsConvolution2D())
                    {
                        assert(convolutionMapVar.Shape().Rank() == 2);
                        assert(convolutionMapVar.IsConstant() || convolutionMapVar.IsParameter());
                        auto kernelShape = AsNDShape(convolutionNode->KernelShape());
                        NDShape actualConvolutionMapShape = kernelShape.AppendShape({ convolutionMapVar.Shape()[0] });

                        if (actualConvolutionMapShape.TotalSize() != convolutionMapVar.Shape().TotalSize())
                            LogicError("The convolutionMap tensor shape's (%S) size does not match the size (%d) of the legacy 2D convolution map!", AsStringForErrorReporting(actualConvolutionMapShape).c_str(), (int)convolutionMapVar.Shape().TotalSize());

                        auto oldConvolutionMapValue = convolutionMapVar.IsConstant() ? Constant(convolutionMapVar).Value() : Parameter(convolutionMapVar).Value();
                        auto oldConvolutionMapMatrix = oldConvolutionMapValue->GetMatrix<ElementType>();

                        auto tensorView = new TensorView<ElementType>(std::make_shared<Matrix<ElementType>>(oldConvolutionMapMatrix->AsReference()), AsTensorViewShape(actualConvolutionMapShape));
                        auto newConvolutionMapValue = MakeSharedObject<NDArrayView>(oldConvolutionMapValue->GetDataType(), oldConvolutionMapValue->Device(), oldConvolutionMapValue->GetStorageFormat(), actualConvolutionMapShape, oldConvolutionMapValue->IsReadOnly(), tensorView);

                        // Lets replace the convolutionMapVar with a new properly reshaped Parameter/Constant
                        convolutionMapVar = convolutionMapVar.IsConstant() ? Variable(Constant(newConvolutionMapValue, convolutionMapVar.Name(), convolutionMapVar.Uid())) : Variable(Parameter(newConvolutionMapValue, convolutionMapVar.Name(), convolutionMapVar.Uid()));
                    }

                    primitiveFunctionConfigParameters[PrimitiveFunction::AttributeNameStrides] = AsNDShape(convolutionNode->Strides());
                    primitiveFunctionConfigParameters[PrimitiveFunction::AttributeNameSharing] = AsDictionaryValueVector(convolutionNode->Sharing());
                    primitiveFunctionConfigParameters[PrimitiveFunction::AttributeNameAutoPadding] = AsDictionaryValueVector(convolutionNode->AutoPad());
                    primitiveFunctionConfigParameters[PrimitiveFunction::AttributeNameLowerPad] = AsNDShape(convolutionNode->LowerPad());
                    primitiveFunctionConfigParameters[PrimitiveFunction::AttributeNameUpperPad] = AsNDShape(convolutionNode->UpperPad());
                    primitiveFunctionConfigParameters[PrimitiveFunction::AttributeNameTranspose] = convolutionNode->Transpose();
                    primitiveFunctionConfigParameters[PrimitiveFunction::AttributeNameMaxTempMemSizeInSamples] = convolutionNode->MaxTempMemSizeInSamples();

                    opType = PrimitiveOpType::Convolution;
                }
                else if (node->OperationName() == OperationNameOf(ROIPoolingNode))
                {
                    auto roiPoolingNode = node->As<ROIPoolingNode<ElementType>>();
                    primitiveFunctionConfigParameters[PrimitiveFunction::AttributeNameROIOutputShape] = AsNDShape(roiPoolingNode->ROIOutputShape());

                    opType = PrimitiveOpType::ROIPooling;
                }
                else if (node->OperationName() == OperationNameOf(PoolingNode))
                {
                    auto poolingNode = node->As<PoolingNode<ElementType>>();
                    primitiveFunctionConfigParameters[PrimitiveFunction::AttributeNamePoolingType] = (size_t)(AsPoolingType(poolingNode->PoolingKind()));
                    primitiveFunctionConfigParameters[PrimitiveFunction::AttributeNamePoolingWindowShape] = AsNDShape(poolingNode->KernelShape());
                    primitiveFunctionConfigParameters[PrimitiveFunction::AttributeNameStrides] = AsNDShape(poolingNode->Strides());
                    primitiveFunctionConfigParameters[PrimitiveFunction::AttributeNameAutoPadding] = AsDictionaryValueVector(poolingNode->AutoPad());
                    primitiveFunctionConfigParameters[PrimitiveFunction::AttributeNameLowerPad] = AsNDShape(poolingNode->LowerPad());
                    primitiveFunctionConfigParameters[PrimitiveFunction::AttributeNameUpperPad] = AsNDShape(poolingNode->UpperPad());

                    opType = PrimitiveOpType::Pooling;
                }
                else if (node->OperationName() == OperationNameOf(BatchNormalizationNode))
                {
                    auto batchNormalizationNode = node->As<BatchNormalizationNode<ElementType>>();
                    primitiveFunctionConfigParameters[PrimitiveFunction::AttributeNameSpatial] = batchNormalizationNode->Spatial();
                    primitiveFunctionConfigParameters[PrimitiveFunction::AttributeNameNormalizationTimeConstant] = batchNormalizationNode->NormalizationTimeConstant();
                    primitiveFunctionConfigParameters[PrimitiveFunction::AttributeNameBlendTimeConstant] = batchNormalizationNode->BlendTimeConstant();
                    primitiveFunctionConfigParameters[PrimitiveFunction::AttributeNameEpsilon] = batchNormalizationNode->Epsilon();
                    primitiveFunctionConfigParameters[PrimitiveFunction::AttributeNameUseCuDNNEngine] = !batchNormalizationNode->UseCNTKEngine();
<<<<<<< HEAD
                    //primitiveFunctionConfigParameters[PrimitiveFunction::AttributeNameSamplesSeen] = batchNormalizationNode->GetSamplesSeen();
=======
>>>>>>> dd496e51

                    opType = PrimitiveOpType::BatchNormalization;
                }
                else if (node->OperationName() == OperationNameOf(ClipNode))
                    opType = PrimitiveOpType::Clip;
                else if (node->OperationName() == OperationNameOf(IfNode))
                    opType = PrimitiveOpType::Select;
                else if (node->OperationName() == OperationNameOf(RowStackNode))
                {
                    // Internal CNTK SliceNode uses 1 based axis indices instead of 0 based
                    auto rowStackNode = node->As<RowStackNode<ElementType>>();
                    primitiveFunctionConfigParameters[PrimitiveFunction::AttributeNameAxis] = AsAxis(rowStackNode->GetSpliceDim());

                    opType = PrimitiveOpType::Splice;
                }
                else
                    LogicError("Unsupported ComputationNode with OperationName='%S' found when loading legacy CNTK model", node->OperationName().c_str());

                // Let's reorder inputVars properly since the ordering of inputs of CNTK internal ComputationNode may be different from the PrimitiveFunction inputs ordering
                ReorderAsPrimitiveFunctionInputs(opType, inputVars);

                std::wstring functionUid, functionName;
                std::tie(functionUid, functionName) = UidAndNameFromCNTKInternalNodeName(node->NodeName(), opType);

                FunctionPtr primitiveFunction = MakeSharedObject<PrimitiveFunction>(opType, inputVars, std::move(primitiveFunctionConfigParameters), functionName, functionUid);
                allPrimitiveFunctions.insert(primitiveFunction);
                var = primitiveFunction->Output();
                if (placeholderReplacements.find(placeholderVar) != placeholderReplacements.end())
                    placeholderReplacements[placeholderVar] = var;
            }

            nodeToVariableMap[node] = var;
            return var;
        }

        template <typename ElementType>
        FunctionPtr LoadLegacyModel(const std::wstring& modelFile, const DeviceDescriptor& computeDevice /*= DeviceDescriptor::UseDefaultDevice()*/)
        {
            ComputationNetworkPtr net = make_shared<ComputationNetwork>(AsCNTKImplDeviceId(computeDevice));
            net->SetTraceLevel(Internal::GetComputationNetworkTraceLevel());
            net->Load<ElementType>(modelFile);

            // Now traverse the model and construct the Function graph
            std::unordered_map<ComputationNodeBasePtr, Variable> nodeToVariableMap;
            std::unordered_map<Variable, Variable> placeholderReplacements;
            std::unordered_set<FunctionPtr> allPrimitiveFunctions;
            std::vector<Variable> rootVariables;
            auto& networkRoots = net->RootNodes();
            for (auto& rootNode : networkRoots)
            {
                if (rootNode->IsLeaf())
                    continue;

                rootVariables.push_back(Internal::GetVariable<ElementType>(rootNode, nodeToVariableMap, placeholderReplacements, allPrimitiveFunctions).Owner());
            }

            auto rootComposite = Combine(rootVariables);
            rootComposite->ReplacePlaceholders(placeholderReplacements);

            return rootComposite;
        }

        FunctionPtr LoadLegacyModel(DataType dataType, const std::wstring& modelFile, const DeviceDescriptor& computeDevice /*= DeviceDescriptor::UseDefaultDevice()*/)
        {
            switch (dataType)
            {
            case DataType::Float:
                return LoadLegacyModel<float>(modelFile, computeDevice);
            case DataType::Double:
                return LoadLegacyModel<double>(modelFile, computeDevice);
            default:
                LogicError("Unknown DataType %s", DataTypeName(dataType));
            }
        }

        void SaveAsLegacyModel(const FunctionPtr& rootFunction, const std::wstring& modelFile)
        {
            CompositeFunction* compositeFunction = dynamic_cast<CompositeFunction*>(rootFunction.get());
            if (compositeFunction == nullptr)
                InvalidArgument("Primitive (aka non-composite) Function instances cannot be saved");

            ComputationNetworkPtr computationNetwork;
            DataType dataType = rootFunction->Outputs()[0].GetDataType();
            DeviceDescriptor device = DeviceDescriptor::CPUDevice();
            if (compositeFunction->m_computationNetwork == nullptr)
            {
                auto parameters = compositeFunction->Parameters();
                if (!parameters.empty())
                    device = parameters.front().Value()->Device();
            }
            else
                device = AsDeviceDescriptor(compositeFunction->m_computationNetwork->GetDeviceId());

            switch (dataType)
            {
            case DataType::Float:
                computationNetwork = compositeFunction->GetComputationNetwork<float>(device, {}, false);
                break;
            case DataType::Double:
                computationNetwork = compositeFunction->GetComputationNetwork<double>(device, {}, false);
                break;
            default:
                LogicError("Unknown DataType %s", DataTypeName(dataType));
            }

            computationNetwork->Save(modelFile);
        }
    }
}<|MERGE_RESOLUTION|>--- conflicted
+++ resolved
@@ -311,10 +311,6 @@
                     primitiveFunctionConfigParameters[PrimitiveFunction::AttributeNameBlendTimeConstant] = batchNormalizationNode->BlendTimeConstant();
                     primitiveFunctionConfigParameters[PrimitiveFunction::AttributeNameEpsilon] = batchNormalizationNode->Epsilon();
                     primitiveFunctionConfigParameters[PrimitiveFunction::AttributeNameUseCuDNNEngine] = !batchNormalizationNode->UseCNTKEngine();
-<<<<<<< HEAD
-                    //primitiveFunctionConfigParameters[PrimitiveFunction::AttributeNameSamplesSeen] = batchNormalizationNode->GetSamplesSeen();
-=======
->>>>>>> dd496e51
 
                     opType = PrimitiveOpType::BatchNormalization;
                 }
