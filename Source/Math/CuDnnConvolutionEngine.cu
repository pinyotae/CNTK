//
// Copyright (c) Microsoft. All rights reserved.
// Copyright (c) 2017, NVIDIA CORPORATION. All rights reserved.
// Licensed under the MIT license. See LICENSE.md file in the project root for full license information.
//

#include "stdafx.h"
#include "CuDnnFactories.h"
#include "GPUMatrix.h"
#include <typeinfo>
#include <typeindex>
#include "CuDnnCommon.h"

template <>
const char* CudaErrString<cudnnStatus_t>(cudnnStatus_t x)
{
    return cudnnGetErrorString(x);
}

// A note on the formats: CNTK originally used NHWC for input/output tensors and CHWN for kernels.
// Such formats have very limited support in cuDNN and not used in other frameworks.
// CNTK with cuDNN by default uses NCHW formats for both inputs/outputs and kernels.
#define TENSOR_FORMAT CUDNN_TENSOR_NCHW
#define FILTER_FORMAT CUDNN_TENSOR_NCHW

namespace Microsoft { namespace MSR { namespace CNTK {

static bool IsGpu(DEVICEID_TYPE deviceId)
{
    return deviceId >= 0;
}

class CuDnnKernel
{
public:
    CuDnnKernel(const ConvolveGeometry& geometry, cudnnDataType_t dataType)
        : m_kernel(nullptr)
    {
        CUDNN_CALL(cudnnCreateFilterDescriptor(&m_kernel));
        // Set cuDNN kernel dimensions. cuDNN uses row-major format while TensorShape - column-major
        // so conversion is required.
        const auto& filt = geometry.KernelShape();
        size_t mapCount = geometry.GetMapCount(geometry.InputShape().GetRank() - 1);
        if (mapCount != geometry.MapCount().GetNumElements())
            InvalidArgument("cuDNN does not support map tensor of this configuration.");
        SmallVector<int> dims(filt.GetRank() + 1);
        for (int i = 0; i < filt.GetRank(); i++)
            dims[dims.size() - 1 - i] = (int)filt[i];
        // Set map count(aka K) dimension.
        dims[0] = (int)mapCount;
        CUDNN_CALL(cudnnSetFilterNdDescriptor_v4(m_kernel, dataType, FILTER_FORMAT, (int)dims.size(), dims.data()));
    }

    ~CuDnnKernel()
    {
        if (m_kernel != nullptr)
        {
            cudnnDestroyFilterDescriptor(m_kernel);
            m_kernel = nullptr;
        }
    }

    operator cudnnFilterDescriptor_t() const
    {
        return m_kernel;
    }

    DISABLE_COPY_AND_MOVE(CuDnnKernel);

private:
    cudnnFilterDescriptor_t m_kernel;
};

class CuDnnConv
{
public:
    CuDnnConv(const ConvolveGeometry& geometry, cudnnDataType_t dataType)
        : m_conv(nullptr)
    {
        CUDNN_CALL(cudnnCreateConvolutionDescriptor(&m_conv));
        // Set cuDNN convolution parameters. cuDNN uses row-major format while TensorShape - column-major
        // so conversion is required. Also, for 2D convolutions (which have 3D tensor shapes)
        // cuDNN uses 2D descriptors while for 3D convolutions - 3D so we need to ignore
        // rightmost dimension in ConvolveGeometry tensors.
        SmallVector<int> stride(geometry.InputShape().GetRank() - 1);
        SmallVector<int> pad(stride.size());
        for (int i = 0; i < stride.size(); i++)
        {
            stride[stride.size() - 1 - i] = (int)geometry.GetStride(i);
            pad[stride.size() - 1 - i] = geometry.GetLowerPad(i);
        }
        SmallVector<int> upscale(stride.size(), 1);
        CUDNN_CALL(cudnnSetConvolutionNdDescriptor(m_conv, (int)stride.size(), pad.data(),
                                                   stride.data(), upscale.data(),
                                                   CUDNN_CROSS_CORRELATION, dataType));
    }

    ~CuDnnConv()
    {
        if (m_conv != nullptr)
        {
            cudnnDestroyConvolutionDescriptor(m_conv);
            m_conv = nullptr;
        }
    }

    operator cudnnConvolutionDescriptor_t() const
    {
        return m_conv;
    }

    DISABLE_COPY_AND_MOVE(CuDnnConv);

private:
    cudnnConvolutionDescriptor_t m_conv;
};

class CuDnnPool
{
public:
    CuDnnPool(const ConvolveGeometry& geometry, PoolKind kind, bool forceDeterministicAlgorithms, bool poolPadMode)
        : m_pool(nullptr)
    {
        assert(kind == PoolKind::Max || kind == PoolKind::Average);

        CUDNN_CALL(cudnnCreatePoolingDescriptor(&m_pool));
        // Set cuDNN pooling parameters. cuDNN uses row-major format while TensorShape - column-major
        // so conversion is required. Same as in convolution descriptor, cuDNN uses 2D descriptors
        // for 3D inputs.
        SmallVector<int> dims(geometry.InputShape().GetRank() - 1);
        SmallVector<int> stride(dims.size());
        SmallVector<int> pad(stride.size());
        int j = (int)dims.size() - 1;
        for (int i = 0; i < stride.size(); i++, j--)
        {
            dims[j] = (int)geometry.KernelShape()[i];
            stride[j] = (int)geometry.GetStride(i);
            pad[j] = geometry.GetLowerPad(i);
        }
        cudnnPoolingMode_t poolMode = CUDNN_POOLING_AVERAGE_COUNT_EXCLUDE_PADDING;
        if (poolPadMode)
            poolMode = CUDNN_POOLING_AVERAGE_COUNT_INCLUDE_PADDING;
        // Must use CUDNN_POOLING_AVERAGE_COUNT_EXCLUDE_PADDING to get the same results as in reference engine.
        CUDNN_CALL(cudnnSetPoolingNdDescriptor(m_pool,
                                               kind == PoolKind::Max && !forceDeterministicAlgorithms ? CUDNN_POOLING_MAX : poolMode,
                                               CUDNN_PROPAGATE_NAN,
                                               (int)dims.size(), dims.data(), pad.data(), stride.data()));
    }

    ~CuDnnPool()
    {
        if (m_pool != nullptr)
        {
            cudnnDestroyPoolingDescriptor(m_pool);
            m_pool = nullptr;
        }
    }

    operator cudnnPoolingDescriptor_t() const
    {
        return m_pool;
    }

    DISABLE_COPY_AND_MOVE(CuDnnPool);

private:
    cudnnPoolingDescriptor_t m_pool;
};

enum class AutotuningState : int
{
    Init = 0,          // initial state
    PendingTuning = 1, // memory of all nodes have been allocated, it's safe to do tuning now
    Running = 2        // done tuning, no long performing auto-tuning, code is running normally
};

template <class ElemType>
class CuDnnConvolutionEngine : public ConvolutionEngine<ElemType>
{
public:
    using Base = ConvolutionEngine<ElemType>;
    using typename Base::Mat;

public:
    CuDnnConvolutionEngine(ConvolveGeometryPtr geometry, DEVICEID_TYPE deviceId, ImageLayoutKind imageLayout,
<<<<<<< HEAD
                           size_t maxTempMemSizeInSamples, PoolKind poolKind, bool forceDeterministicAlgorithms, bool poolPadMode)
                           : Base(geometry, deviceId, imageLayout, maxTempMemSizeInSamples, poolKind),
                           m_cudnn(CuDnn::Instance()),
                           m_dataType(CuDnnTensor::GetDataType<ElemType>()),
                           m_inT(geometry->InputShape(), m_dataType),
                           m_outT(geometry->OutputShape(), m_dataType),
                           m_forceDeterministicAlgorithms(forceDeterministicAlgorithms),
                           m_poolPadMode(poolPadMode)
=======
                           size_t maxTempMemSizeInSamples, PoolKind poolKind, bool forceDeterministicAlgorithms)
        : Base(geometry, deviceId, imageLayout, maxTempMemSizeInSamples, poolKind),
          m_cudnn(CuDnn::Instance()),
          m_dataType(CuDnnTensor::GetDataType<ElemType>()),
          m_inT(geometry->InputShape(), m_dataType),
          m_outT(geometry->OutputShape(), m_dataType),
          m_forceDeterministicAlgorithms(forceDeterministicAlgorithms)
>>>>>>> c7426fe9
    {
    }

    virtual bool ImplementsGradientOverwriteOptimization() const override { return true; }

protected:
    using Base::m_geometry;
    using Base::m_deviceId;
    using Base::m_imageLayout;
    using Base::m_maxTempMemSizeInSamples;
    using Base::m_poolKind;

    void EnsureCompatible() override
    {
        if (m_imageLayout != ImageLayoutKind::CHW)
            RuntimeError("cuDNN convolution engine supports only CHW/cudnn layout.");
        if (!IsGpu(m_deviceId))
            RuntimeError("cuDNN convolution engine supports GPU devices only.");
    }

    void EnsureConvolutionInitialized() override
    {
        if (m_kernelT == nullptr)
        {
            m_kernelT = std::make_unique<CuDnnKernel>(*m_geometry, m_dataType);
            m_conv = std::make_unique<CuDnnConv>(*m_geometry, m_dataType);
        }
    }

    void ForwardCore(const Mat& in, const Mat& kernel, Mat& out, Mat& workspace) override
    {
        size_t batchSize = in.GetNumCols();
        // Find best algo and allocate temp buffer, if needed.
        auto finder = [&,this](int& calgo, cudnnConvolutionFwdAlgoPerf_t algoPerf[MaxAlgoCount]) -> cudnnStatus_t
        {
            auto result = cudnnFindConvolutionForwardAlgorithmEx(*m_cudnn, m_inT, ptr(in), *m_kernelT, ptr(kernel), *m_conv, m_outT, ptr(out), MaxAlgoCount, &calgo, algoPerf, ptr(workspace), workspace.BufferSize());
            if (m_forceDeterministicAlgorithms)
            {
                auto found = std::find_if(algoPerf, algoPerf + calgo,
                                          [](const cudnnConvolutionFwdAlgoPerf_t& a)  { return a.algo == CUDNN_CONVOLUTION_FWD_ALGO_IMPLICIT_GEMM && a.status == CUDNN_STATUS_SUCCESS; });
                if (found == algoPerf + calgo)
                    RuntimeError("cuDNN could not find a deterministic algorithm. Set 'forceDeterministicAlgorithms=false' in your configuration.");
                calgo = 1;
                algoPerf[0] = *found;
            }
            return result;
        };
        // Find max Memory needed while running static finder. Workaround for cudnnFind fail. Number of algo is constant as in cudnn 5.1
        auto staticFinder = [&,this](cudnnConvolutionFwdAlgo_t& algo, bool noMem) -> cudnnStatus_t
        {
            if(!noMem) return cudnnGetConvolutionForwardAlgorithm(*m_cudnn, m_inT, *m_kernelT, *m_conv, m_outT, CUDNN_CONVOLUTION_FWD_SPECIFY_WORKSPACE_LIMIT, workspace.BufferSize(), &algo);
            size_t tmpSize;
            for(int i = 0; i < 8; i++)
            {
                cudnnStatus_t err = cudnnGetConvolutionForwardWorkspaceSize(*m_cudnn, m_inT, *m_kernelT, *m_conv, m_outT, (cudnnConvolutionFwdAlgo_t)i, &tmpSize);
                if(err == CUDNN_STATUS_SUCCESS && m_fwdAlgo.AlgoWorkspaceSize < tmpSize) m_fwdAlgo.AlgoWorkspaceSize = tmpSize;
            }
            return cudnnGetConvolutionForwardAlgorithm(*m_cudnn, m_inT, *m_kernelT, *m_conv, m_outT, CUDNN_CONVOLUTION_FWD_NO_WORKSPACE, 0, &algo);
        };
        FindBestAlgo(batchSize, m_fwdAlgo, finder, staticFinder, workspace);
        // Perform forward convolution operation.
        CUDNN_CALL(cudnnConvolutionForward(*m_cudnn, &C::One, m_inT, ptr(in), *m_kernelT, ptr(kernel), *m_conv, m_fwdAlgo.selectedAlgo, ptr(workspace), workspace.BufferSize(), &C::Zero, m_outT, ptr(out)));
    }

    void BackwardDataCore(const Mat& srcGrad, const Mat& kernel, Mat& grad, bool accumulateGradient, Mat& workspace) override
    {
        size_t batchSize = srcGrad.GetNumCols();
        // Find best algo and allocate temp buffer, if needed.
        auto finder = [&,this](int& calgo, cudnnConvolutionBwdDataAlgoPerf_t algoPerf[MaxAlgoCount]) -> cudnnStatus_t
        {
            auto result = cudnnFindConvolutionBackwardDataAlgorithmEx(*m_cudnn, *m_kernelT, ptr(kernel), m_outT, ptr(srcGrad), *m_conv, m_inT, ptr(grad), MaxAlgoCount, &calgo, algoPerf, ptr(workspace), workspace.BufferSize());
            if (m_forceDeterministicAlgorithms)
            {
                auto found = std::find_if(algoPerf, algoPerf + calgo,
                                          [](const cudnnConvolutionBwdDataAlgoPerf_t& a)  { return a.algo == CUDNN_CONVOLUTION_BWD_DATA_ALGO_1 && a.status == CUDNN_STATUS_SUCCESS; });
                if (found == algoPerf + calgo)
                    RuntimeError("cuDNN could not find a deterministic algorithm. Set 'forceDeterministicAlgorithms=false' in your configuration.");
                calgo = 1;
                algoPerf[0] = *found;
            }
            return result;
        };
        // Find max Memory needed while running static finder. Workaround for cudnnFind fail. Number of algo is constant as in cudnn 5.1
        auto staticFinder = [&,this](cudnnConvolutionBwdDataAlgo_t& algo, bool noMem) -> cudnnStatus_t
        {
            if(!noMem) return cudnnGetConvolutionBackwardDataAlgorithm(*m_cudnn, *m_kernelT, m_outT, *m_conv, m_inT, CUDNN_CONVOLUTION_BWD_DATA_SPECIFY_WORKSPACE_LIMIT, workspace.BufferSize(), &algo);
            size_t tmpSize;
            for(int i = 0; i < 6; i++)
            {
                cudnnStatus_t err = cudnnGetConvolutionBackwardDataWorkspaceSize(*m_cudnn, *m_kernelT, m_outT, *m_conv, m_inT, (cudnnConvolutionBwdDataAlgo_t)i, &tmpSize);
                if(err == CUDNN_STATUS_SUCCESS && m_backDataAlgo.AlgoWorkspaceSize < tmpSize) m_backDataAlgo.AlgoWorkspaceSize = tmpSize;
            }
            return cudnnGetConvolutionBackwardDataAlgorithm(*m_cudnn, *m_kernelT, m_outT, *m_conv, m_inT, CUDNN_CONVOLUTION_BWD_DATA_NO_WORKSPACE, 0, &algo);
        };
        FindBestAlgo(batchSize, m_backDataAlgo, finder, staticFinder, workspace);
        // Compute gradients with respect to the output tensor (data).
        CUDNN_CALL(cudnnConvolutionBackwardData(*m_cudnn, &C::One, *m_kernelT, ptr(kernel), m_outT, ptr(srcGrad), *m_conv, m_backDataAlgo.selectedAlgo, ptr(workspace), workspace.BufferSize(), accumulateGradient ? &C::One : &C::Zero, m_inT, ptr(grad)));
    }

    void BackwardKernelCore(const Mat& srcGrad, const Mat& in, Mat& kernelGrad, bool accumulateGradient, bool /*allowReuse*/, Mat& workspace) override
    {
        size_t batchSize = in.GetNumCols();
        // Find best algo and allocate temp buffer, if needed.
        auto finder = [&,this](int& calgo, cudnnConvolutionBwdFilterAlgoPerf_t algoPerf[MaxAlgoCount]) -> cudnnStatus_t
        {
            auto result = cudnnFindConvolutionBackwardFilterAlgorithmEx(*m_cudnn, m_inT, ptr(in), m_outT, ptr(srcGrad), *m_conv, *m_kernelT, ptr(kernelGrad), MaxAlgoCount, &calgo, algoPerf, ptr(workspace), workspace.BufferSize());
            if (m_forceDeterministicAlgorithms)
            {
                auto found = std::find_if(algoPerf, algoPerf + calgo,
                                          [](const cudnnConvolutionBwdFilterAlgoPerf_t& a)  { return a.algo == CUDNN_CONVOLUTION_BWD_FILTER_ALGO_1 && a.status == CUDNN_STATUS_SUCCESS; });
                if (found == algoPerf + calgo)
                    RuntimeError("cuDNN could not find a deterministic algorithm. Set 'forceDeterministicAlgorithms=false' in your configuration.");
                calgo = 1;
                algoPerf[0] = *found;
            }
            return result;
        };
        // Find max Memory needed while running static finder. Workaround for cudnnFind fail. Number of algo is constant as in cudnn 5.1
        auto staticFinder = [&,this](cudnnConvolutionBwdFilterAlgo_t& algo, bool noMem) -> cudnnStatus_t
        {
            if(!noMem) return cudnnGetConvolutionBackwardFilterAlgorithm(*m_cudnn, m_inT, m_outT, *m_conv, *m_kernelT, CUDNN_CONVOLUTION_BWD_FILTER_SPECIFY_WORKSPACE_LIMIT, workspace.BufferSize(), &algo);
            size_t tmpSize;
            for(int i = 0; i < 5; i++)
            {
                cudnnStatus_t err = cudnnGetConvolutionBackwardFilterWorkspaceSize(*m_cudnn, m_inT, m_outT, *m_conv, *m_kernelT, (cudnnConvolutionBwdFilterAlgo_t)i, &tmpSize);
                if(err == CUDNN_STATUS_SUCCESS && m_backFiltAlgo.AlgoWorkspaceSize < tmpSize) m_backFiltAlgo.AlgoWorkspaceSize = tmpSize;
            }
            return cudnnGetConvolutionBackwardFilterAlgorithm(*m_cudnn, m_inT, m_outT, *m_conv, *m_kernelT, CUDNN_CONVOLUTION_BWD_FILTER_NO_WORKSPACE, 0, &algo);
        };
        FindBestAlgo(batchSize, m_backFiltAlgo, finder, staticFinder, workspace);
        // Compute gradients with respect to the output tensor (data).
        CUDNN_CALL(cudnnConvolutionBackwardFilter(*m_cudnn, &C::One, m_inT, ptr(in), m_outT, ptr(srcGrad), *m_conv, m_backFiltAlgo.selectedAlgo, ptr(workspace), workspace.BufferSize(), accumulateGradient ? &C::One : &C::Zero, *m_kernelT, ptr(kernelGrad)));
    }

    void EnsurePoolingInitialized() override
    {
        if (m_pool == nullptr)
            m_pool = std::make_unique<CuDnnPool>(*m_geometry, m_poolKind, m_forceDeterministicAlgorithms, m_poolPadMode);
    }

    void ForwardPoolingCore(const Mat& in, Mat& out) override
    {
        size_t batchSize = in.GetNumCols();
        m_inT.UpdateBatchSize(batchSize);
        m_outT.UpdateBatchSize(batchSize);
        CUDNN_CALL(cudnnPoolingForward(*m_cudnn, *(m_pool), &C::One, m_inT, ptr(in), &C::Zero, m_outT, ptr(out)));
    }

    void BackwardPoolingCore(const Mat& out, const Mat& srcGrad, const Mat& in, Mat& grad) override
    {
        size_t batchSize = in.GetNumCols();
        m_inT.UpdateBatchSize(batchSize);
        m_outT.UpdateBatchSize(batchSize);
        CUDNN_CALL(cudnnPoolingBackward(*m_cudnn, *(m_pool), &C::One, m_outT, ptr(out), m_outT, ptr(srcGrad),
                                        m_inT, ptr(in), &C::One, m_inT, ptr(grad)));
    }

    void MaxUnpoolingCore(const Mat& out, const Mat& poolIn, Mat& in) override
    {
        UNUSED(out);
        UNUSED(poolIn);
        UNUSED(in);
        // Not implemented but potentially can make a fallback to reference engine.
        LogicError("MaxUnpooling is not implemented for cuDNN engine.");
    }

private:
    using C = Consts<ElemType>;

    static const int MaxAlgoCount = 10;

    template <typename TAlgo, typename TFinder, typename TStaticFinder>
    void FindBestAlgo(size_t batchSize, TAlgo& algo, TFinder finder, TStaticFinder staticFinder, Mat& workspace)
    {
        m_inT.UpdateBatchSize(batchSize);
        m_outT.UpdateBatchSize(batchSize);

        // keep running if nothing changes
        if (!algo.NeedAutotuning(batchSize)) return;

        // if batchsize changes again win just finish init, go back to init again
        if (algo.autotuningState == AutotuningState::PendingTuning && batchSize != algo.MBSizeForCurrentAlgo)
            algo.autotuningState = AutotuningState::Init;

        // batchSize is bigger than the one when initialize current workspace, need free up space and go back to init
        if (algo.autotuningState == AutotuningState::Running && batchSize > algo.MBSizeForCurrentWorkspace)
        {
            algo.autotuningState = AutotuningState::Init;
            workspace.Resize(0,0,0,false);
            algo.AlgoWorkspaceSize = 0;
            algo.MBSizeForCurrentWorkspace = 0;
        } // batchSize changes but smaller than MBSizeForCurrentWorkspace, just need to re-do tuning
        else if (algo.autotuningState == AutotuningState::Running)
            algo.autotuningState = AutotuningState::PendingTuning;

        // in initState, where memory allocation for nodes are not completed, we only run the algorithm with no workspace
        // In such case, use static auto-tuner with no workspace and get m_MaxWorkspaceSize needed for findEx
        if (algo.autotuningState == AutotuningState::Init)
        {
            CUDNN_CALL(staticFinder(algo.selectedAlgo, true));
            algo.MBSizeForCurrentAlgo = batchSize;
            algo.autotuningState = AutotuningState::PendingTuning;
            return;
        }

        // we allocate workspace and find algorithm if batchSize is higher than ever seen
        if (batchSize > algo.MBSizeForCurrentWorkspace)
        {
            // Reserve 100MB and give workspace size of m_MaxWorkspaceSize
            size_t free, total, resizeTo = 0;
            CUDA_CALL(cudaMemGetInfo(&free, &total));
            // If we have more than 100MB, reserve that and assign rest to workspace
            if(free > 100000000) resizeTo = free - 100000000 + sizeof(ElemType);
            // We don't need memory more than MAX
            if(resizeTo > algo.AlgoWorkspaceSize) resizeTo = algo.AlgoWorkspaceSize;
            if(resizeTo > 0) workspace.Resize(resizeTo/sizeof(ElemType), 1);
            algo.MBSizeForCurrentWorkspace = batchSize;

            // Pending State now, let's do a find and get algorithm Perfs
            typename TAlgo::typeT algoPerf[MaxAlgoCount];
            int calgo = 0;
            CUDNN_CALL(finder(calgo, algoPerf));
            assert(calgo > 0);

            // To control memory usage. This flag seems not working and also no one uses it
            size_t inputSampleSize = m_geometry->InputShape().GetNumElements();
            size_t maxMem = m_maxTempMemSizeInSamples == 0 ? (std::numeric_limits<size_t>::max)() : inputSampleSize * m_maxTempMemSizeInSamples * sizeof(ElemType);

            // Find best (fastest) algorithm which satisfies workspace memory requirements.
            auto res = std::find_if(algoPerf, algoPerf + calgo,
                                    [=](const typename TAlgo::typeT& cur) { return cur.status == CUDNN_STATUS_SUCCESS && cur.memory <= maxMem; });
            if (res == algoPerf + calgo)
                RuntimeError("During auto-tuning, cuDNN could not find suitable algorithm for the current convolution configuration.");

            algo.MBSizeForCurrentAlgo = batchSize;
            algo.selectedAlgo = (*res).algo;
            algo.maxAlgo = algo.selectedAlgo;
            algo.autotuningState = AutotuningState::Running;
        } // Use stored algo when batchsize go back to max. Likely happen when last batch in epoch lacking data
        else if (batchSize == algo.MBSizeForCurrentWorkspace)
        {
            algo.selectedAlgo = algo.maxAlgo;
            algo.MBSizeForCurrentAlgo = batchSize;
            algo.autotuningState = AutotuningState::Running;
        } // Need to do tunning if want deterministic algorithm
        else if (m_forceDeterministicAlgorithms || m_maxTempMemSizeInSamples > 0)
        {
            // Pending State now, let's do a find and get algorithm Perfs
            typename TAlgo::typeT algoPerf[MaxAlgoCount];
            int calgo = 0;
            CUDNN_CALL(finder(calgo, algoPerf));
            assert(calgo > 0);

            // To control memory usage. Need to investigate if still needed
            size_t inputSampleSize = m_geometry->InputShape().GetNumElements();
            size_t maxMem = m_maxTempMemSizeInSamples == 0 ? (std::numeric_limits<size_t>::max)() : inputSampleSize * m_maxTempMemSizeInSamples * sizeof(ElemType);

            // Find best (fastest) algorithm which satisfies workspace memory requirements.
            auto res = std::find_if(algoPerf, algoPerf + calgo,
                                    [=](const typename TAlgo::typeT& cur) { return cur.status == CUDNN_STATUS_SUCCESS && cur.memory <= maxMem; });
            if (res == algoPerf + calgo)
                RuntimeError("During auto-tuning, cuDNN could not find suitable algorithm for the current convolution configuration.");

            algo.MBSizeForCurrentAlgo = batchSize;
            algo.selectedAlgo = (*res).algo;
            algo.autotuningState = AutotuningState::Running;
        } // use fast method to get algorithm when batchsize get smaller. Avoid severe slowdown when batchsize change frequently
        else
        {
            CUDNN_CALL(staticFinder(algo.selectedAlgo, false));
            algo.MBSizeForCurrentAlgo = batchSize;
            algo.autotuningState = AutotuningState::Running;
        }
        return;
    }

    static ElemType* ptr(Mat& src)
    {
        return src.Data();
    }
    static const ElemType* ptr(const Mat& src)
    {
        return src.Data();
    }

private:
    template <typename T>
    struct ConvAlgoInfo
    {
        typedef T typeT;
        ConvAlgoInfo()
            : MBSizeForCurrentAlgo(0), MBSizeForCurrentWorkspace(0), autotuningState(AutotuningState::Init), AlgoWorkspaceSize(0)
        {
        }
        // Current mini-batch size, needed for re-computing statistics in auto-tuner.
        size_t MBSizeForCurrentAlgo;
        size_t MBSizeForCurrentWorkspace;
        size_t AlgoWorkspaceSize;
        AutotuningState autotuningState;
        decltype(T::algo) selectedAlgo;
        decltype(T::algo) maxAlgo;

        bool NeedAutotuning(size_t batchSize)
        {
            // We assume no other dimensions of tensors can change so we don't check it.
            // REVIEW alexeyk: review once we get response from NVIDIA.
            // NVIDIA response:
            // It is not safe to assume that previously selected algorithm requires less or the same amount of workspace when minibatch size decrease
            // Need to re-run auto-tuner everytime minibatch size grow.
            // Use faster(may not be optimal) method to get algorithm when batchsize decrease
            // Should remain reasonable performance when minibatch size changes frequently (e.g. distributed reading).
            return (autotuningState != AutotuningState::Running || batchSize != MBSizeForCurrentAlgo);
        }
    };

    CuDnn::ptr_t m_cudnn;
    cudnnDataType_t m_dataType;
    CuDnnTensor m_inT;
    CuDnnTensor m_outT;
    // Convolution specific.
    std::unique_ptr<CuDnnKernel> m_kernelT;
    std::unique_ptr<CuDnnConv> m_conv;
    // Pooling specific.
    std::unique_ptr<CuDnnPool> m_pool;

    ConvAlgoInfo<cudnnConvolutionFwdAlgoPerf_t> m_fwdAlgo;
    ConvAlgoInfo<cudnnConvolutionBwdDataAlgoPerf_t> m_backDataAlgo;
    ConvAlgoInfo<cudnnConvolutionBwdFilterAlgoPerf_t> m_backFiltAlgo;

    // Flag indicating whether only deterministic algorithms should be used.
    bool m_forceDeterministicAlgorithms;
<<<<<<< HEAD
    bool m_poolPadMode;
=======

>>>>>>> c7426fe9
};

template <class ElemType>
std::unique_ptr<ConvolutionEngine<ElemType>> CuDnnConvolutionEngineFactory<ElemType>::Create(ConvolveGeometryPtr geometry,
                                                                                             DEVICEID_TYPE deviceId, ImageLayoutKind imageLayout,
                                                                                             size_t maxTempMemSizeInSamples, PoolKind poolKind,
                                                                                             bool forceDeterministicAlgorithms, bool poolPadMode)
{
    return std::make_unique<CuDnnConvolutionEngine<ElemType>>(geometry, deviceId, imageLayout, maxTempMemSizeInSamples, poolKind, forceDeterministicAlgorithms, poolPadMode);
}

template <class ElemType>
bool CuDnnConvolutionEngineFactory<ElemType>::IsSupported(DEVICEID_TYPE deviceId, ConvolveGeometryPtr geometry, PoolKind poolKind)
{
    // REVIEW alexeyk: IsSupported check should be performed by cuDNN itself. Is there a good way to do that?

    cudaDeviceProp props = {0};
    // Note that cudaGetDeviceProperties also sets CUDA last error so need to check/clear both.
    if (deviceId < 0 || (cudaGetDeviceProperties(&props, deviceId) | cudaGetLastError()) != cudaSuccess || props.major < 3)
        return false;

    const auto& input = geometry->InputShape();
    const auto& kernel = geometry->KernelShape();
    const auto& sharing = geometry->Sharing();
    const auto& mapCount = geometry->MapCount();

    const auto& inputRank = input.GetRank();
    const auto& kernelRank = kernel.GetRank();
    const auto& mapRank = mapCount.GetRank();
    // cuDNN supports 2D and 3D convolutions at the moment with full sharing.
    // In case map count size > 1, then it should have all ones except last dimension.
    // If pooling is requested, then cuDNN supports only 2D/3D inputs and 2D pooling kernels.
    bool retVal = (inputRank <= 4 &&
                   std::find(begin(sharing), end(sharing), false) == sharing.end() &&
                   mapCount.GetNumElements() == mapCount[mapRank - 1] &&
                   (poolKind == PoolKind::None ||
                   inputRank <= 3 && (kernelRank < 3 || kernel[2] == 1)));

    return retVal;

    // TODO: This currently either causes a CUDA timeout or slows the whole machine down to a crawl (GPU).
    // cuDNN as of version 8.0 does not handle asymmetric padding for convolution correctly. We need to detect asymmetric
    // padding due to auto-padding and choose the reference convolution implementation instead
    //if (poolKind == PoolKind::None)     // only for convolution, pooling seems fine
    //{
    //    for (int i = 0; i < kernelRank; i++)
    //    {
    //        if (geometry->GetAutoPad(i))
    //            retVal = retVal && (kernel[i] % 2 != 0);  // make sure kernel size is odd
    //        else
    //            retVal = retVal && (geometry->GetLowerPad(i) == geometry->GetUpperPad(i));   // lower pad is same as upper pad
    //    }
    //}
    //return retVal;
}

template class CuDnnConvolutionEngineFactory<float>;
template class CuDnnConvolutionEngineFactory<double>;

} } }<|MERGE_RESOLUTION|>--- conflicted
+++ resolved
@@ -183,24 +183,14 @@
 
 public:
     CuDnnConvolutionEngine(ConvolveGeometryPtr geometry, DEVICEID_TYPE deviceId, ImageLayoutKind imageLayout,
-<<<<<<< HEAD
                            size_t maxTempMemSizeInSamples, PoolKind poolKind, bool forceDeterministicAlgorithms, bool poolPadMode)
-                           : Base(geometry, deviceId, imageLayout, maxTempMemSizeInSamples, poolKind),
-                           m_cudnn(CuDnn::Instance()),
-                           m_dataType(CuDnnTensor::GetDataType<ElemType>()),
-                           m_inT(geometry->InputShape(), m_dataType),
-                           m_outT(geometry->OutputShape(), m_dataType),
-                           m_forceDeterministicAlgorithms(forceDeterministicAlgorithms),
-                           m_poolPadMode(poolPadMode)
-=======
-                           size_t maxTempMemSizeInSamples, PoolKind poolKind, bool forceDeterministicAlgorithms)
         : Base(geometry, deviceId, imageLayout, maxTempMemSizeInSamples, poolKind),
           m_cudnn(CuDnn::Instance()),
           m_dataType(CuDnnTensor::GetDataType<ElemType>()),
           m_inT(geometry->InputShape(), m_dataType),
           m_outT(geometry->OutputShape(), m_dataType),
-          m_forceDeterministicAlgorithms(forceDeterministicAlgorithms)
->>>>>>> c7426fe9
+          m_forceDeterministicAlgorithms(forceDeterministicAlgorithms),
+          m_poolPadMode(poolPadMode)
     {
     }
 
@@ -532,11 +522,7 @@
 
     // Flag indicating whether only deterministic algorithms should be used.
     bool m_forceDeterministicAlgorithms;
-<<<<<<< HEAD
     bool m_poolPadMode;
-=======
-
->>>>>>> c7426fe9
 };
 
 template <class ElemType>
