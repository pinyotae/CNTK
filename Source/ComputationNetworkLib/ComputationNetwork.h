--- conflicted
+++ resolved
@@ -344,11 +344,7 @@
     void ReplaceFinalCriterionNode(wstring oldNodeName, ComputationNodeBasePtr newNode);
     void AddFeatureNode(ComputationNodeBasePtr featureNode);
     void RemoveFeatureNode(ComputationNodeBasePtr featureNode);
-<<<<<<< HEAD
-    void SetLearnableNodesBelowNeedGradient(const bool needGradient, const ComputationNodeBasePtr& rootNode = nullptr); 
-=======
     void SetLearnableNodesBelowNeedGradient(const bool needGradient, const ComputationNodeBasePtr& rootNode = nullptr);
->>>>>>> 9b841a54
     void SetBatchNormlizationNodesBelowEvalMode(const bool evalMode, const ComputationNodeBasePtr& rootNode = nullptr);
 
     // -----------------------------------------------------------------------
