//
// Copyright (c) Microsoft. All rights reserved.
// Licensed under the MIT license. See LICENSE.md file in the project root for full license information.
//
#pragma once

#include "Basics.h"
#include "Matrix.h"
#include "TensorView.h"
#include "ScriptableObjects.h"
#include "Sequences.h"
#include "TensorShape.h"
#include "MatrixPool.h"
#include "ComputationEnvironment.h"
#include "Globals.h"

#include <unordered_set>
#include <map>
#include <string>
#include <vector>
#include <stdexcept>
#include <list>
#include <memory>
#include <algorithm>
#include <assert.h>
#include <atomic>

#define DEFAULT_HIDDEN_ACTIVATION 0.1

#pragma warning(disable : 4267) // conversion from size_t to int or other types

// version number to control how to read and write
#define CNTK_MODEL_VERSION_1 1
#define CNTK_MODEL_VERSION_2 2
#define CNTK_MODEL_VERSION_3 3
#define CNTK_MODEL_VERSION_4 4   // PastValue
#define CNTK_MODEL_VERSION_5 5   // ND convolution and pooling
#define CNTK_MODEL_VERSION_6 6   // batch-norm blending
#define CNTK_MODEL_VERSION_7 7   // ElemType tag in model file
#define CNTK_MODEL_VERSION_8 8   // DynamicAxis for inputs
#define CNTK_MODEL_VERSION_9 9   // transpose flag in ConvolutionNode to support deconvolution
#define CNTK_MODEL_VERSION_10 10 // learning-rate multiplier for input nodes
#define CNTK_MODEL_VERSION_11 11 // dynamic axis name for where nodes
#define CNTK_MODEL_VERSION_12 12 // Times() m_inputRank to support parameter-rank inference
#define CNTK_MODEL_VERSION_13 13 // batch norm: switch running inverse std deviation -> variance, MB count -> samplesSeen; CuDNN v5
#define CNTK_MODEL_VERSION_14 14 // axis parameter in OptimizedRNNStackNode
#define CNTK_MODEL_VERSION_15 15 // add new nodes: LambdaRankNode and NDCG1Eval
#define CNTK_MODEL_VERSION_16 16 // save/load rng state for Dropout and RandomSample nodes.
#define CNTK_MODEL_VERSION_17 17 // use 8 bytes for rng seeds on both platforms
#define CNTK_MODEL_VERSION_18 18 // reserving 18 for dilated convolution, write out one more TensorShape 
<<<<<<< HEAD
#define CNTK_MODEL_VERSION_19 19 // batch norm: flag whether running mean count is 0
#define CURRENT_CNTK_MODEL_VERSION CNTK_MODEL_VERSION_19
=======
#define CNTK_MODEL_VERSION_19 19 // batch norm: add an input parameter to store running mean sample count.
#define CNTK_MODEL_VERSION_20 20 // adding output shape to convolution node 
#define CURRENT_CNTK_MODEL_VERSION CNTK_MODEL_VERSION_20
>>>>>>> de6371bb


// helper mode for debugging
// If TRACK_GAP_NANS is defined then initialize layout gaps to NaN and do NaN checks. Also do detailed logging of node computations.
// #define TRACK_GAP_NANS
// TODO: Make this a trace option, e.g. enabled by the ComputeEnvironment.

namespace Microsoft { namespace MSR { namespace CNTK {

enum CopyNodeFlags // flags to be passed to the CopyTo() function
{
    copyNodeValue          = 1, // copy everything except for the input links
    copyNodeInputLinks     = 2, // copy over input links
    copyNodeAll            = 3, // copy everything
    copyNodeAcrossNetworks = 4  // allow a cross network child copy
};

#pragma region base computation class

// =======================================================================
// IComputationNode -- set of methods that are to be implemented (or optionally overridable) by node implementations.
// =======================================================================

class ComputationNodeBase;
struct /*interface*/ IComputationNode
{
    typedef shared_ptr<ComputationNodeBase> ComputationNodeBasePtr;

    // --- these must be implemented by each node

    virtual ComputationNodeBase* NewThis(DEVICEID_TYPE deviceId, const wstring& name) const = 0;
    // TODO: OperationName calls static TypeName which does not match the actual type names in that the 'Node' is missing.
    virtual const std::wstring OperationName() const = 0;
#define OperationNameOf(T) (T<float>::TypeName()) // convenience macro

    virtual void UpdateFunctionMBSize() = 0; // recalculate our column dimensions from MBLayout. Override to update temps.

    virtual void BeginForwardProp() = 0;             // called beforefirst iteration step of ForwardProp()
    virtual void ForwardProp(const FrameRange&) = 0; // forward prop for one minibatch
    virtual void EndForwardProp() = 0;               // called after last iteration step of ForwardProp()

    virtual void BeginBackprop() = 0;                                        // called before first iteration step of ComputeGradient()
    virtual void BackpropTo(const size_t inputIndex, const FrameRange&) = 0; // backprop gradient into one of the inputs
    virtual void EndBackprop() = 0;                                          // called after last iteration step of ComputeGradient()

    // --- this is meant to be overridden by ControlFlowNodes

    virtual void Backprop(const FrameRange& fr, bool childrenInThisLoop, bool childrenInOuterLoop) = 0;

    // --- optional overrides that add functionality

    // Any override must call Base version as well.
    // Default implementations are in ComputationNodeBase or ComputationNode<ElemType>.

    virtual void Validate(bool isFinalValidationPass) = 0; // main base validation function
    virtual void Save(File& fstream) const = 0;
    virtual void Load(File& /*fstream*/, size_t /*modelVersion*/) = 0;
    virtual void CopyTo(ComputationNodeBasePtr node, const std::wstring& newName, const CopyNodeFlags flags) const = 0;

    virtual void RequestMatricesBeforeForwardProp(MatrixPool& matrixPool) = 0; // request matrices needed to do node function value evaluation
    virtual void ReleaseMatricesAfterForwardProp(MatrixPool& matrixPool) = 0;  // release temp matrices that are only used by forward computation. Don't release matrices that need to be used in the gradient computation
    virtual void AllocateGradientMatricesForInputs(MatrixPool& matrixPool) = 0;
    virtual void RequestMatricesBeforeBackprop(MatrixPool& matrixPool) = 0; // request matrices that are needed for gradient computation
    virtual void ReleaseMatricesAfterBackprop(MatrixPool& matrixPool) = 0;  // release gradient and temp matrices that no longer needed after all the children's gradients are computed.

    // --- optional overrides that describe a feature or property of the node

    virtual bool RequiresPreCompute() const = 0; // return true if the node's value should be computed before the normal training. e.g., mean and invStd of input features.

    // --- optional overrides for more informative logging

    virtual std::string FormatOperationPrototype(const std::string& extraArgs) const = 0; // format the operation into a "prototype" (listing dimensions and parameters)
    virtual void DumpNodeInfo(const bool /*printValues*/, const bool /*printMetadata*/, File& fstream) const = 0;

protected:
    virtual ~IComputationNode()
    {
    }
};

// =======================================================================
//  Interface for stateful node (e.g., DelayNodeBase) and definition of state
//  This interface allows to Export and Import state from elsewhere, e.g. for sub-minibatching.
// =======================================================================

class INodeState : public std::enable_shared_from_this<INodeState> { public: virtual ~INodeState() { } };

struct /*interface*/ IStatefulNode
{
    typedef std::shared_ptr<INodeState> NodeStatePtr;
    virtual NodeStatePtr ExportState() = 0;
    virtual void ImportState(const NodeStatePtr& state) = 0;
};
typedef IStatefulNode::NodeStatePtr NodeStatePtr;

// =======================================================================
// ComputationNetworkOwnedNodeState -- class to collect ComputationNode members that are really owned by ComputationNetwork
// These members are only to be set, changed, and read by ComputationNetwork code.
// =======================================================================

class ComputationNetwork;
struct ComputationNetworkOwnedNodeState
{
    friend class ComputationNetwork;

    ComputationNetworkOwnedNodeState()
        : m_needsGradient(false), m_valueSharable(true), m_parentOverwritesGradient(false)
    {
        PurgeStateForFormingRecurrentLoops();
        m_isPartOfLoop = false;
    }

    void CopyTo(ComputationNetworkOwnedNodeState& other) const
    {
        other.m_isPartOfLoop                  = m_isPartOfLoop;
        other.m_needsGradient                 = m_needsGradient;
        other.m_valueSharable                 = m_valueSharable;
        other.m_traceNodeValueReal            = m_traceNodeValueReal;
        other.m_traceNodeValueAsCategoryLabel = m_traceNodeValueAsCategoryLabel;
        other.m_traceNodeValueSparse          = m_traceNodeValueSparse;
        other.m_traceNodeValueUpToDim         = m_traceNodeValueUpToDim;
        other.m_traceNodeValueUpToT           = m_traceNodeValueUpToT;
        other.m_parentOverwritesGradient = m_parentOverwritesGradient;
    }

    bool IsPartOfLoop() const { return m_isPartOfLoop; }

    void MarkParentOverwritesGradient() { m_parentOverwritesGradient = true; }
    bool ParentOverwritesGradient() const { return m_parentOverwritesGradient; }

    virtual void MarkValueNonSharable() { m_valueSharable = false; }
    virtual void MarkValueSharable() { m_valueSharable = true; }
    bool IsValueSharable() const { return m_valueSharable; }

    // tracing flags
    // Enable to print the value of the function-value matrix in somewhat readable format.
    // These are public since you are meant to set these flags manually in the debugger or temporarily poke into them from code as needed.
    bool m_traceNodeValueReal = false;
    bool m_traceNodeValueAsCategoryLabel = false;
    bool m_traceNodeValueSparse = false;
    size_t m_traceNodeValueUpToDim = 3; // 3 should be enough to see simple patterns such as all values are identical or out of range
    size_t m_traceNodeValueUpToT = 8;   // 8 time steps fit comfortably into a normal-sized console
    void EnableNodeTracing(bool asReal, bool asCategoryLabel, bool asSparse) { m_traceNodeValueReal = asReal; m_traceNodeValueAsCategoryLabel = asCategoryLabel; m_traceNodeValueSparse = asSparse; }

    virtual bool ImplementsGradientOverwriteOptimization() const { return false; }

protected:                // TODO: should be fully encapsulated here
    bool m_needsGradient; // true if this node or any children need a gradient to be computed (for own consumption or propagation to somewhere in the child tree)

    bool m_valueSharable; // a flag is needed for memory share.
                          // If it is false (e.g., LearnableParameters/InputValue and those nodes are solely induced by LearnableParameters),
                          // it will never be released to memory pool

    bool m_parentOverwritesGradient; // flag indicating whether the parent of this node overwrites the gradient of this node instead of accumulating to it

private:
    bool m_isPartOfLoop; // true if this loop is part of a recurrent loop

protected:
    // owned by FormRecurrentLoops() and stuff it calls, only used from inside there (FormRecurrentLoops() calls PurgeStateForFormingRecurrentLoops() at its end to make that super-clear)
    void PurgeStateForFormingRecurrentLoops()
    {
        m_loopId = -1;
        m_visitedOrder = -1;
        m_numNonDelayedParentsInLoop = 0;
        m_visited = false;
        m_index = -1;
        m_minIndex = -1;
        m_inStack = false;
    }

    int m_loopId;       // index into m_allSEQNodes array, for use by reordering operation only
    int m_visitedOrder; // remembers order in which nodes were visited by EnumerateNodes(), but gets updated
    bool m_visited;     // note: also used by ValidateSubNetwork()
    int m_numNonDelayedParentsInLoop;
    // only used inside DetermineSCCs():
    int m_index;    // index denoting order in which nodes were visited in DetermineSCCs()
    int m_minIndex; // min of m_index over all nodes within a single loop
    bool m_inStack;
};

// =======================================================================
// TimeStamp -- helper class to manage a "time stamp" (unique value) of a computation result to avoid recomputation
// =======================================================================

class TimeStamp
{
public:
    TimeStamp()
    {
        ResetEvalTimeStamp();
    }
    void CopyTo(TimeStamp& other) const
    {
        other.m_evalTimeStamp = m_evalTimeStamp;
    }
    void ResetEvalTimeStamp()
    {
        m_evalTimeStamp = s_timeStampCounter;
    }
    void SetEvalTimeStampOutdatedWrtAll()
    {
        m_evalTimeStamp = 0;
    }
    uint64_t GetEvalTimeStamp() const
    {
        return m_evalTimeStamp;
    }

    // create a new unique time stamp
    void BumpEvalTimeStamp()
    {
        m_evalTimeStamp = CreateUniqId();
    }

    bool IsOlderThan(const TimeStamp& other) const
    {
        return GetEvalTimeStamp() < other.GetEvalTimeStamp();
    }

    uint64_t CreateUniqId() const
    {
        return ++s_timeStampCounter;
    }

private:
    static atomic_ullong s_timeStampCounter;
    uint64_t m_evalTimeStamp; // this is used to reduce unnecessary recomputation when a different node in the model is reevaluated
};

// =======================================================================
// ComputationNodeBase -- abstract base class for all computation nodes
// =======================================================================

class ComputationNodeBase : public IComputationNode,
                            public /*protected*/ ComputationNetworkOwnedNodeState, // TODO: figure the 'protected' business out, somehow the 'friend' thing does not work
                            public TimeStamp,                                      // for time-stamp management
                            public ScriptableObjects::ComputationNodeObject,
                            public ScriptableObjects::WithTags,
                            public ScriptableObjects::HasName,
                            public ScriptableObjects::HasToString,
                            public ScriptableObjects::CustomConfigRecord, // make members accessible as BS expressions
                            public std::enable_shared_from_this<ComputationNodeBase>
{
    // note: enable_shared_from_this<> allows to create a shared_ptr from a raw pointer to this that is correctly aware of all other shared_ptrs (same ref count)
public:
    typedef shared_ptr<ComputationNodeBase> ComputationNodeBasePtr;

    // -----------------------------------------------------------------------
    // constructors, copying, (de-)serialization
    // -----------------------------------------------------------------------

    ComputationNodeBase(DEVICEID_TYPE deviceId, const wstring& name) :
        m_deviceId(deviceId), m_outputNeededDuringBackprop(true), m_learningRateMultiplier(0),
        m_gradientInitialized(false), m_nodeName(name == L"" ? CreateUniqNodeName() : name)
    {
        // TODO: should m_learningRateMultiplier be set to 0? Or should every node have a way to add its own say on the learning rate for all its inputs?
        // we store a unique numeric number for every node that is constructed, as a debugging aid
        static size_t uniqueNumericId = 0;
        m_uniqueNumericId = uniqueNumericId++;
    }
    virtual ~ComputationNodeBase()
    {
    }

    virtual void CopyTo(ComputationNodeBasePtr node, const std::wstring& newName, const CopyNodeFlags flags) const
    {
        if (OperationName() != node->OperationName())
            RuntimeError("Cannot copy from one node type to another node type");
        if (flags & CopyNodeFlags::copyNodeInputLinks)
        {
            node->m_inputs = m_inputs;
        }
        if (flags & CopyNodeFlags::copyNodeValue)
        {
            node->m_deviceId = m_deviceId;
            node->m_learningRateMultiplier = m_learningRateMultiplier;
            node->m_nodeName = newName;

            node->m_sampleLayout = m_sampleLayout;

            ComputationNetworkOwnedNodeState::CopyTo(*node);
            TimeStamp::CopyTo(*node);
        }

        if (flags & CopyNodeFlags::copyNodeAll)
        {
            for (auto tag : this->GetTags())
            {
                node->SetTag(tag);
            }
        }

        node->ClearConfigMemberCache();
    }

    virtual ComputationNodeBasePtr Duplicate(const std::wstring& newName = L"", const CopyNodeFlags flags = CopyNodeFlags::copyNodeAll) const = 0;   // (called on here implemented by ComputationNode<ElemType>

    virtual void Load(File& /*fstream*/, size_t /*modelVersion*/)
    {
        // it is assumed that OperationName and NodeName have already been consumed
        // base class has nothing else to load
    }

    virtual void Save(File& /*fstream*/) const
    {
        // it is assumed that OperationName and NodeName have already been saved
        // base class has nothing else to save
    }

    std::wstring CreateUniqNodeName() const
    {
#ifdef USE_GUID_AS_NAME
        UUID uuid;
        ZeroMemory(&uuid, sizeof(UUID));
        std::wstring name;

        UuidCreate(&uuid);
        WCHAR* szUuid = nullptr;
        if (UuidToStringW(&uuid, (RPC_WSTR*) &szUuid) != RPC_S_OK)
            RuntimeError("Failed to craete unique node name.");
        else
        {
            name = szUuid;
            RpcStringFreeW((RPC_WSTR*) &szUuid);
        }
#else
        uint64_t id = CreateUniqId();
        std::wstring base = L"AutoName";
        std::wstringstream sstm;
        sstm << base.c_str() << id;
        std::wstring name = sstm.str();
//msra::strfun::wstrprintf name(L"%s%d", L"AutoName", id);
#endif

        return name;
    }

    // -----------------------------------------------------------------------
    // dimensions of the value held by this node
    // -----------------------------------------------------------------------

    // The value of a node is a tensor in one of two variants:
    //
    //  - single matrix, vector, tensor
    //     - m_sampleLayout contains the shape. Accessed through GetSampleLayout().
    //     - m_pMBLayout is null
    //  - minibatch data
    //     - consists of many samples which are all tensors of m_sampleLayout
    //     - adds two additional tensor dimensions, time step and parallel sequence
    //       These change for each minibatch and are unknown during validation.
    //     - m_sampleLayout is the tensor shape of the samples
    //     - m_pMBLayout defines the number of time steps and parallel sequences (="tensor shape" of the minibatch)
    //       Accessed through GetMBLayout(); test for through HasMBLayout().
    //
    // The values can be accessed in three ways:
    //
    //  - as a tensor
    //     - GetTensorShape() forms the joint tensor that incorporates both m_sampleLayout and, if present, m_pMBLayout
    //        - Elementwise tensor operations operate on these.
    //        - If no MBLayout is present in one of multiple elementwise operands, it will be interpreted as a one-sample minibatch that broadcasts to all samples.
    //     - learnable parameters hold tensors that are not minibatches
    //  - as a sample matrix
    //     - many nodes do not care about the specific sample-tensor dimensions
    //     - but may care about selecting a single time step out of a minibatch
    //     - minibatch: each matrix column contains a sample tensor flattened, with one column per time step and parallel sequence
    //     - tensor: one column containing the sample tensor flattened
    //     - GetSampleMatrixNumRows(), GetSampleMatrixNumCols()
    //  - as a Matrix reference
    //     - actual object is a 2D tensor without MB Layout
    //     - ValueAsMatrix(), GradientAsMatrix() returns tensor as a 2D Matrix object
    //     - nodes that do this are: TimesNode, DiagTimesNode, ConvolutionNode, NoiseContrastiveEstimationNode, ClassBasedCrossEntropyWithSoftmaxNode, TransposeDimensionsNode, DiagonalNode
    //
    // How values are stored:
    //
    //  - minibatch: Matrix of columns, where each column is a sample
    //  - tensor: Matrix where column dimension contains all but the first dimension
    //     - This only matters for sparse matrices, which cannot easily be Reshaped().
    //       For those, we keep the underlying storage identical to the semantic meaning.

    // accessor to sample layout
    const TensorShape& GetSampleLayout() const { return m_sampleLayout; }
    bool HasSampleLayout() const { return m_sampleLayout.GetRank() != 1; } // does it have a layout that is not just a vector?
    const TensorShape& GetInputSampleLayout(const size_t index) const { return m_inputs[index]->GetSampleLayout(); }

    // interpretation as sample matrix (each column is a sample, individual sample tensor dimensions do not matter for the operation)
    size_t GetSampleMatrixNumRows() const
    {
        return m_sampleLayout.GetNumElements();
    }
    size_t GetSampleMatrixNumCols() const
    {
        if (HasMBLayout())
            return GetMBLayout()->GetNumCols();
        else
            return 1; // no layout: treat as 1-sample minibatch that is meant to broadcast
    }
    // determine if we are the output of an op over 'other', whether that would be a reduction, so that we need to mask
    bool ReducesInTimeWrt(const ComputationNodeBasePtr& other) const
    {
        return GetSampleMatrixNumCols() < other->GetSampleMatrixNumCols();
    }

    // interpretation as a Matrix reference
private:
    void CheckTensorIsMatrix() const
    {
        if (HasMBLayout())
            LogicError("%ls: Minibatch data cannot be interpreted as a single 2D tensor.", NodeDescription().c_str());

        bool notFlattenableTo2D = false;
        for (size_t i = 2; i < m_sampleLayout.GetRank(); ++i)
        {
            if (!m_sampleLayout.CanFlatten(i))
            {
                notFlattenableTo2D = true;
                break;
            }
        }

        if (m_sampleLayout.GetRank() < 1 || ((m_sampleLayout.GetRank() > 2) && notFlattenableTo2D)) // note: scalars are not stored as tensors of rank 0, but rather as 1-dim vectors. TODO: clean this up some day
            LogicError("%ls: Sample [%s] is not a column vector or matrix (1D or 2D tensor).", NodeDescription().c_str(), string(m_sampleLayout).c_str());
    }
public:
    size_t GetAsMatrixNumRows() const
    {
        CheckTensorIsMatrix();
        return m_sampleLayout[0];
    }
    size_t GetAsMatrixNumCols() const
    {
        CheckTensorIsMatrix();
        auto flattenedLayout = m_sampleLayout;
        if (flattenedLayout.GetRank() > 2)
            flattenedLayout.FlattenTo2DInPlace(1, "GetAsMatrixNumCols()");

        return flattenedLayout.GetRank() > 1 ? flattenedLayout[1] : 1; // a column vector is also a Matrix
    }

    // setting/updating the dimensions of the node
    // The MBLayout must be set first, and 'isMinibatch' will be checked against it.
    void SetDims(const TensorShape& sampleLayout, bool isMinibatch)
    {
        if (HasMBLayout() != isMinibatch)
            LogicError("%ls: SetDims: MBLayout must be set first, before calling this function.", NodeDescription().c_str());
        m_sampleLayout = sampleLayout;
    }
    // copy dimensions (rows, cols, sample layout) from another node
    void SetDims(const ComputationNodeBasePtr& node)
    {
        SetDims(node->GetSampleLayout(), node->HasMBLayout());
    }

    // the following two are only for legacy testing code; don't use this
    void SetDims1(size_t rows, size_t cols) { SetDims(TensorShape(rows, cols), false); }
    size_t GetNumCols1() const { return GetSampleMatrixNumCols(); } // dummy

    // checking the dimensions of the node
    virtual void NotifyFunctionValuesMBSizeModified() = 0;
    void VerifyDims(const TensorShape& shape, bool isMinibatch)
    {
        if (m_sampleLayout.GetDims() != shape.GetDims() || HasMBLayout() != isMinibatch)
        {
            LogicError("%ls: VerifyDims: Expected a %s of [%s], but it is a %s of [%s]",
                       NodeDescription().c_str(),
                       isMinibatch ? "minibatch" : "tensor", string(shape).c_str(),
                       HasMBLayout() ? "minibatch" : "tensor", string(m_sampleLayout).c_str());
        }
    }
    virtual void VerifyDims(ComputationNodeBasePtr node)
    {
        VerifyDims(node->GetSampleLayout(), node->HasMBLayout());
    }

    // MBLayout (minibatch structure)
    void LinkToMBLayout(MBLayoutPtr pMBLayout)
    {
        m_pMBLayout = pMBLayout;
    }
    const MBLayoutPtr& GetMBLayout() const { return m_pMBLayout; }
    bool HasMBLayout() const { return !!m_pMBLayout; }

    // for logging: get the string fragment for displaying the dimension
    std::wstring GetMBLayoutAxisString() const
    {
        if (!HasMBLayout())
            return L"";
        const wstring& axisName = GetMBLayout()->GetAxisName();
        if (axisName.empty())
            return L" x *";
        else
            return L" x " + axisName;
    }

protected: public: // ...the following should be protected, but nodes inquire about their children, requiring public access

    size_t GetNumParallelSequences() const
    {
#if 1
        if (!m_pMBLayout) // TODO: temporary workaround to Check_t() calls which call this. TODO: Delete the first arg from Check_t() after memshare merge.
            return SIZE_MAX;
#endif
        return m_pMBLayout->GetNumParallelSequences();
    }

    // get our current number of time steps for this node
    // This inquires the MB layout.
    size_t GetNumTimeSteps() const
    {
        if (!m_pMBLayout)
            LogicError("%ls: GetNumTimeSteps: invalid to call on a node without MB layout", NodeDescription().c_str()); // since it has no notion of time
        return m_pMBLayout->GetNumTimeSteps();
    }

public:

    // forming the actual tensor that describes the full object
    TensorShape GetTensorShape(size_t rank) const;

protected:

    size_t DetermineElementwiseTensorRank() const;                          // determine tensor rank when considering all inputs with padding

public:

    TensorShape GetTensorSliceFor(size_t rank, const FrameRange& fr) const; // form tensor shape of the slice referenced by FrameRange. Public since nodes may call it for their inputs.
    TensorShape GetOneSampleTensorSliceFor(size_t rank, const FrameRange& fr) const; // same but 'fr' refers to a single column, and result will not have seq/time axes

    // -----------------------------------------------------------------------
    // inputs
    // -----------------------------------------------------------------------

    // access an input
    const ComputationNodeBasePtr& Input(size_t index) const { return m_inputs[index]; }

    // access all inputs (use this for range-based for loops)
    const std::vector<ComputationNodeBasePtr>& GetInputs() const { return m_inputs; }
    const size_t GetNumInputs() const { return m_inputs.size(); }
    bool IsLeaf() const { return GetNumInputs() == 0; }

    // attaching/detaching inputs
    virtual void AttachInputs(const std::vector<ComputationNodeBasePtr>& inputs) = 0;

    // Note: This function is used to break cyclic references.
    virtual void DetachInputs()
    {
        ClearConfigMemberCache(); // cached config may also hold pointers, must clear, too
        m_inputs.clear();
    }

    virtual void SetInput(const size_t childIndex, const ComputationNodeBasePtr& node) = 0;

    // helper for the factory function for ComputationNodes
    static vector<ComputationNodeBasePtr> GetInputsFromConfig(const ScriptableObjects::IConfigRecordPtr configp)
    {
        return GetInputsFromConfig(configp, L"inputs");
    }

    static vector<ComputationNodeBasePtr> GetInputsFromConfig(const ScriptableObjects::IConfigRecordPtr configp, const std::wstring& property)
    {
        vector<ComputationNodeBasePtr> inputs;
        const auto* inputsArg = configp->Find(property);
        if (inputsArg)
        {
            if (inputsArg->Is<ComputationNodeBase>()) // single arg
                inputs.push_back(*inputsArg);
            else // a whole vector
            {
                ScriptableObjects::ConfigArrayPtr inputsArray = *inputsArg;
                const auto range = inputsArray->GetIndexBeginEnd();
                for (int i = range.first; i < range.second; i++) // pull them. This will resolve all of them.
                    inputs.push_back(inputsArray->At(i, [](const wstring&) { LogicError("GetInputs: out of bounds index while iterating??"); }));
            }
        }
        return inputs;
    }

    // -----------------------------------------------------------------------
    // accessors
    // -----------------------------------------------------------------------

    DEVICEID_TYPE GetDeviceId() const { return m_deviceId; }

    // helper to access to element(0,0) without having to type-cast
    virtual double Get00Element() const = 0;
    virtual MatrixBasePtr ValuePtr() const = 0; // for use in readers that pass the agnostic object around

    // TODO: two sets of functions, choose one
    const std::wstring& NodeName() const { return m_nodeName; }
    std::wstring GetName() const { return m_nodeName; }
    void SetNodeName(const std::wstring& nodeName) { m_nodeName = nodeName; }
    /*HasName::*/ void SetName(const std::wstring& newName) override // also for use by ExperimentalNetworkBuilder
    {
        ClearConfigMemberCache();
        m_nodeName = newName;
        //fprintf(stderr, "Node --> %ls : %ls\n", NodeName().c_str(), OperationName().c_str()), fflush(stderr);
    }

    bool NeedsGradient() const { return m_needsGradient; }

    void SetLearningRateMultiplier(float f) 
    { 
        if (f < 0)
            InvalidArgument("%ls: LearningRateMultiplier should be non-negative. You are tring to set it to %f.", NodeDescription().c_str(), f);
        m_learningRateMultiplier = f; 
    }
    float GetLearningRateMultiplier() const { return m_learningRateMultiplier; }
    bool IsParameterUpdateRequired() const { return m_learningRateMultiplier > 0; }

    // return true if the node's value should be computed before the normal training. e.g., mean and invStd of input features.
    virtual bool /*IComputationNode::*/ RequiresPreCompute() const { return false; }

    const ComputationEnvironment& Environment() const
    {
        if (!m_environment)
            LogicError("Environment: No environment has been set.");
        return *m_environment;
    }

    bool HasEnvironmentPtr() const { return m_environment.get() != nullptr; }
    ComputationEnvironmentPtr GetEnvironmentPtr() const { return m_environment; }
    void SetEnvironment(ComputationEnvironmentPtr environment) { m_environment = environment; }

    virtual std::set<std::pair<const MatrixBase*, std::wstring>> GetMatrixInfo() const = 0; // to be defined by <ElemType> version

    // -----------------------------------------------------------------------
    // validation
    // -----------------------------------------------------------------------

    // This is overridden by every node. This base class just checks for unconnected and empty inputs. Overrides must call their base version first.
    virtual void Validate(bool isFinalValidationPass) // main base validation function
    {
        // check for NULL pointers
        for (size_t i = 0; i < m_inputs.size(); i++)
        {
            if (!m_inputs[i])
                RuntimeError("%ls: Validate: Input [%d] is empty (NULL, not connected).", NodeDescription().c_str(), (int)i);
        }
        // check for empty inputs
        if (isFinalValidationPass)
        {
            for (const auto& child : m_inputs)
                if (child->GetSampleMatrixNumRows() == 0)
                    RuntimeError("%ls: input %ls %ls has 0 elements.", NodeDescription().c_str(), child->NodeName().c_str(), child->OperationName().c_str());
        }
    }

protected:

    // helper functions for common cases
    void ValidateUnaryMap(bool isFinalValidationPass);
    void ValidateUnaryReduce(bool isFinalValidationPass);
    void ValidateInferBinaryInputDims();
    void ValidateInferNaryInputDims(size_t numInputs);    
    void ValidateBinaryZip(bool isFinalValidationPass, bool allowBroadcast);
    void ValidateBinaryReduce(bool isFinalValidationPass);    
    void ValidateNaryZip(bool isFinalValidationPass, bool allowBroadcast, size_t numInputs);
    void ValidateMBLayout(const ComputationNodeBasePtr which, const ComputationNodeBasePtr vsWhich) const;
    void InferMBLayoutFromInputsForStandardCase(bool isFinalValidationPass);
    virtual void ValidateInferInputDimsFrom(const TensorShape&) = 0;    // (implemented by ComputationNode<ElemType>)

public:

    virtual void OnEpochStart() {}

    // -----------------------------------------------------------------------
    // forward prop, backprop
    // -----------------------------------------------------------------------

    virtual void /*IComputationNode::*/ BeginForwardProp() override // called before first iteration step of ForwardProp()
    {
#ifdef TRACK_GAP_NANS
        fprintf(stderr, "BeginForwardProp: %ls %ls operation [%s]\n", NodeName().c_str(), OperationName().c_str(), std::string(GetTensorShape(DetermineElementwiseTensorRank())).c_str());
#endif
    }
    virtual void /*IComputationNode::*/ EndForwardProp() override // called after last iteration step of ForwardProp()
    {
#ifdef TRACK_GAP_NANS
        fprintf(stderr, "EndForwardProp: %ls %ls operation\n", NodeName().c_str(), OperationName().c_str());
#endif
    }
    virtual void /*IComputationNode::*/ BeginBackprop() override // called before first iteration step of ComputeGradient()
    {
#ifdef TRACK_GAP_NANS
        fprintf(stderr, "BeginBackprop: %ls %ls operation\n", NodeName().c_str(), OperationName().c_str());
#endif
    }
    virtual void /*IComputationNode::*/ EndBackprop() override // called after last iteration step of ComputeGradient()
    {
#ifdef TRACK_GAP_NANS
        fprintf(stderr, "EndBackprop: %ls %ls operation\n", NodeName().c_str(), OperationName().c_str());
#endif
    }

    // check whether a node is out of date w.r.t. its children, for lazy evaluation
    // If this returns true, node must be evaluated to update m_value.
    // This is virtual because it is overridden by traversal nodes, which would check all their nodes' inputs.
    virtual bool IsOutOfDateWrtInputs() const
    {
        for (const auto & input : GetInputs())
            if (!input->IsOlderThan(*this))
                return true;
        // Note: This ^^ must also return true when time stamps are the same, for an unknown reason (possibly an initialization condition). We should track this down some day.
        return false;
    }

    // reset gradients of a node's inputs
    // This really only clears the lazy-init flags (LazyZeroGradient() actually clears the values lazily).
    void /*ComputationNodeBase::*/ ZeroGradientsOfInputs()
    {
        for (size_t i = 0; i < m_inputs.size(); i++)
            Input(i)->m_gradientInitialized = false;
    }

    // -----------------------------------------------------------------------
    // masking
    // -----------------------------------------------------------------------

    // overridden by <ElemType> variant only
    virtual void MaskMissingValueColumnsToZero(const FrameRange&) = 0;
    virtual void MaskMissingGradientColumnsToZero(const FrameRange&) = 0;
    virtual void InvalidateMissingValueColumns(const FrameRange&) = 0;
    virtual void InvalidateMissingGradientColumns(const FrameRange&) = 0;

    // -----------------------------------------------------------------------
    // memory sharing
    // -----------------------------------------------------------------------

    // Is the output value of the computation node needed for computing
    // gradients of any of the input nodes
    // Base-class version makes conservative assumption that it is. Override if not.
    virtual bool OutputUsedInComputingInputNodesGradients() const { return true; }

    // Is the output value of the specified  input node needed for computing
    // gradients of any of the input nodes
    // Base-class version makes conservative assumption that it is. Override if not.
    virtual bool InputUsedInComputingInputNodesGradients(size_t /*childIndex*/) const { return true; }

    void SetOutputNeededDuringBackprop(bool f) { m_outputNeededDuringBackprop = f; }
    bool IsOutputNeededDuringBackprop() const 
    { 
        return !Globals::ShouldEnableShareNodeValueMatrices() || m_outputNeededDuringBackprop; 
    }

    // -----------------------------------------------------------------------
    // helpers for network traversal
    // -----------------------------------------------------------------------

    // determine enumeration order for everything needed to evaluate this node (and its children)
    // This creates a list such that children are evaluated before their parents.
    // If !forForwardProp then the order will be reversed, suitable for backprop.
    // TODO: This should be a method of ComputationNetwork, not ComputationNode.
    static std::list<ComputationNodeBasePtr> EnumerateNodes(const std::vector<ComputationNodeBasePtr>& allRoots)
    {
        std::list<ComputationNodeBasePtr> nodes;
        std::unordered_set<ComputationNodeBasePtr> visited;

        for (const auto& root : allRoots)
            root->EnumerateNodesRec(visited, nodes); // call into the recursive portion of this function below

        return nodes;
    }

    // and a version that does it for only one root 'this'
    std::list<ComputationNodeBasePtr> EnumerateNodes() /*const*/
    {
        return EnumerateNodes(std::vector<ComputationNodeBasePtr>{shared_from_this()});
    }

    static const std::wstring DefaultDynamicAxisName;
    static const std::wstring DefaultNoSequenceAxisName;

private:
    // Recursive part of EnumerateNodes().
    void EnumerateNodesRec(std::unordered_set<ComputationNodeBasePtr>& visited, std::list<ComputationNodeBasePtr>& result) /*const*/ // const not working due to shared_from_this()
    {
        if (visited.find(shared_from_this()) == visited.end()) // do not include a node twice
        {
            visited.insert(shared_from_this()); // have visited tagged here to avoid infinite loop over children, children's children, etc

            // children first for function evaluation
            for (int i = 0; i < m_inputs.size(); i++)
                if (m_inputs[i])
                    m_inputs[i]->EnumerateNodesRec(visited, result);

            // now that all children are in list before us, put ourselves
            result.push_back(shared_from_this());
        }
    }

public:
    // -----------------------------------------------------------------------
    // scripting integration
    // -----------------------------------------------------------------------

    // pretend to be a ConfigRecord
    void /*CustomConfigRecord::*/ LazyCreateConfigMember(const std::wstring& id) const override;
    std::vector<std::wstring> /*IConfigRecord::*/ GetMemberIds() const override;

    // -----------------------------------------------------------------------
    // miscellaneous
    // -----------------------------------------------------------------------

    // casting helpers
    template <typename N>
    N* As()
    {
        auto p = dynamic_cast<N*>(this);
        if (!p)
            LogicError("%ls: Attempted to type-cast node to %s, which is not possible.", NodeDescription().c_str(), typeid(N).name());
        return p;
    }
    template <typename N>
    bool Is()
    {
        return dynamic_cast<N*>(this) != nullptr;
    }

    virtual bool UnitTest() { return true; }

    // implemented by ComputationNode<ElemType>
    // for debugging purpose
    virtual void PrintSelf(bool printMatrices = false) const = 0;

    // called in validation loop right before Validate()
    virtual std::string /*IComputationNode::*/ FormatOperationPrototype(const std::string& extraArgs) const;

    // helper for topology plot: enumerate arcs that can be reached starting from the current node's children
    typedef std::pair<ComputationNodeBasePtr, ComputationNodeBasePtr> ComputationArc;
    // TODO: This should be a method of ComputationNetwork, not ComputationNode.
    void EnumerateArcs(std::unordered_set<ComputationNodeBasePtr>& visited, std::list<ComputationArc>& arcs);

    // Helper for generating error messages and the like
    const std::wstring NodeDescription() const
    { 
        return std::wstring(L"Node '") + NodeName().c_str() + L"' (" + OperationName().c_str() + L" operation)"; 
    };

    // Helper that returns [a x b x c], including dynamic axes.
    const std::string ShapeDescription() const;

    // debugging helper
    size_t m_uniqueNumericId; // (a unique handle for debugging)
protected:

    // -----------------------------------------------------------------------
    // data members
    // -----------------------------------------------------------------------

    // administrative
    DEVICEID_TYPE m_deviceId; // CPU=-1, >=0 GPU
    std::wstring m_nodeName;

    // inputs
    std::vector<ComputationNodeBasePtr> m_inputs;

    // dimensions and layout
    // Data is stored as a Matrix object, but often it is interpreted as a tensor.
    // For nodes that carry data (samples), each sample is a column of the matrix, which is interpreted as
    // a tensor (n-dimensional array) described by m_sampleLayout. The MBLayout describes the meaning
    // of the column index.
    // For nodes that do not carry data, the last tensor index of m_sampleLayout is the number of columns.
    TensorShape m_sampleLayout; // sample layout
    MBLayoutPtr m_pMBLayout;

    // environment information
    // This structure is shared with the ComputationNetwork that this node lives in
    ComputationEnvironmentPtr m_environment;

    // flags related to gradient propagation
    float m_learningRateMultiplier;    // update parameters? Only used for LearnableParameters.    --TODO: Should we make this a member of LearnableParameters actually? And require a type cast? Currently it is read out for all leaves.
    bool m_gradientInitialized;        // indicates whether the gradient matrix has been resized and initialized to 0
    bool m_outputNeededDuringBackprop; // indicates whether the output value of the node is needed during backprop
};
typedef ComputationNodeBase::ComputationNodeBasePtr ComputationNodeBasePtr;

// =======================================================================
// NumInputs -- little helper interface to allow derived Node classes to 
// specify how many inputs they expect
// =======================================================================

struct INumInputs { virtual size_t GetExpectedNumInputs() const = 0; };
template <size_t m_numInputs>
struct NumInputs : public INumInputs // e.g. derive from NumInputs<2>
{
    size_t GetExpectedNumInputs() const override final
    {
        return m_numInputs;
    }
};

// =======================================================================
// AxisTransform -- Defines transformation along one axis. Currently, just
// scale and translation are supported.
// =======================================================================

struct AxisTransform
{
public:
    bool operator==(const AxisTransform& other) const
    {
        return (scale == other.scale) && (translate == other.translate);
    }

    bool operator!=(const AxisTransform& other) const
    {
        return !operator==(other);
    }

    // Scale along the axis (by default identity transform -> 1 scale).
    double scale = 1.0;
    // Translation along the axis (by default identity transform -> 0 translate).
    double translate = 0.0;
};

// =======================================================================
// SpaceTransform -- Combines several axis transforms into space transform.
// =======================================================================

struct SpaceTransform
{
public:
    SpaceTransform() {}

    // Returns all axis transforms.
    std::vector<AxisTransform>* GetTransform()
    {
        return &m_axisTransforms;
    }

    bool operator==(const SpaceTransform& other) const
    {
        CheckCompatibility(other);
        for (size_t i = 0; i < m_axisTransforms.size(); i++)
        {
            if (m_axisTransforms[i] != other.m_axisTransforms[i])
                return false;
        }
        return true;
    }

    bool operator!=(const SpaceTransform& other) const
    {
        return !operator==(other);
    }

    // Returns identity transform with given number of dimensions.
    static SpaceTransform Identity(int dimensions)
    {
        SpaceTransform result;
        result.m_axisTransforms.resize(dimensions);
        return result;
    }

    // Returns composition of this transform with given one (without modifying this one).
    SpaceTransform Compose(const SpaceTransform& other) const
    {
        CheckCompatibility(other);
        SpaceTransform result = SpaceTransform::Identity(m_axisTransforms.size());
        for (size_t ia = 0; ia < m_axisTransforms.size(); ia++)
        {
            result.m_axisTransforms[ia].scale     = m_axisTransforms[ia].scale * other.m_axisTransforms[ia].scale;
            result.m_axisTransforms[ia].translate = m_axisTransforms[ia].scale * other.m_axisTransforms[ia].translate + m_axisTransforms[ia].translate;
        }
        return result;
    }

    // Returns inverse of this transform without modifying it.
    SpaceTransform Inverse() const
    {
        SpaceTransform result = SpaceTransform::Identity(m_axisTransforms.size());
        for (size_t ia = 0; ia < m_axisTransforms.size(); ia++)
        {
            result.m_axisTransforms[ia].scale = 1 / m_axisTransforms[ia].scale;
            result.m_axisTransforms[ia].translate = -m_axisTransforms[ia].translate / m_axisTransforms[ia].scale;
        }
        return result;
    }

    // Check if this transform is compatible with given one.
    void CheckCompatibility(const SpaceTransform& other) const
    {
        // Transforms are compatible if they have same number of axis transforms.
        if (m_axisTransforms.size() != other.m_axisTransforms.size())
        {
            RuntimeError("Incompatible space transforms.");
        }
    }

    std::vector<AxisTransform> m_axisTransforms;
};

// =======================================================================
// TransformerNode -- Base class for all nodes that implement input-output
// transformation. Using individual node transformations one can calculate cumulative
// transformation between two nodes and establish spatial matching of its inputs or
// outputs. Node needs to provide its type and template argument (we use recurring
// template pattern to access number of inputs of the derived object).
// Note: This interface assumes that node also inherits from NumInputs<> class.
// =======================================================================

struct TransformerNode
{
public:
    TransformerNode() {}

    virtual ~TransformerNode() {}

    // Derived class needs to return if it supports transform computation between input at given index and output.
    virtual bool SupportsTransformOnInput(size_t index) = 0;

    // Derived class needs to compute transforms for all axes for all supported input-output paths (
    // (see SupportsTransformOnInput above) on this call.
    virtual void ComputeTransforms() = 0;

    // Derived classes need to inform us regarding number of inputs they have using this call before first
    // GetTransformForInput call.
    void SetNumberOfInputs(size_t inputsCount)
    {
        // Allocate appropriate number of transforms. Here transforms will be set to identity, node needs to compute
        // them during ComputeTransforms.
        m_transforms.resize(inputsCount);
    }

    // Handles transform accessing for all derive classes. Derived objects still need to
    // implement rest of ITransformerNode interface.
    const SpaceTransform& GetTransformForInput(size_t inputIndex)
    {
        if (m_transforms.empty())
            LogicError("No transforms present on GetTransformForInput call. Maybe SetNumberOfInputs has not been called?");

        // Check that we are within range.
        if (inputIndex >= m_transforms.size())
            RuntimeError("Invalid transform index in TransformerNode.");

        // Verify that derived object supports transform on given input.
        if (!SupportsTransformOnInput(inputIndex))
            RuntimeError("Space transform requested on unsupported input");

        // All good, ask derived object to compute transforms.
        ComputeTransforms();
        // Return transform for requested input.
        return m_transforms[inputIndex];
    }

protected:
    // Transforms for all node inputs.
    std::vector<SpaceTransform> m_transforms;
};

// =======================================================================
// IdentityTransformerNode -- Helper class for nodes that have identity
// transform for all inputs.
// =======================================================================

struct IdentityTransformerNode : public TransformerNode
{
private:
    using TransformerNode::m_transforms;

    // Set all transforms to identity.
    virtual void ComputeTransforms() override
    {
        if (m_transforms[0].m_axisTransforms.empty())
        {
            for (size_t it = 0; it < m_transforms.size(); it++)
            {
                m_transforms[it].m_axisTransforms.resize(2);
            }
        }
    }

    // Support transforms for all inputs.
    virtual bool SupportsTransformOnInput(size_t /*index*/) override { return true; }
};

// =======================================================================
// IdentityTransformerNodeOnOneInput -- Helper class for nodes that support
// identity transform for one input (defined with template argument).
// =======================================================================

template <size_t supportedInputIndex>
struct IdentityTransformerNodeOnOneInput : public TransformerNode
{
private:
    using TransformerNode::m_transforms;

    virtual void ComputeTransforms() override
    {
        if (m_transforms[supportedInputIndex].m_axisTransforms.empty())
        {
            // m_axisTransforms defaults to identity.
            m_transforms[supportedInputIndex].m_axisTransforms.resize(2);
        }
    }

    // Support transforms just one input.
    virtual bool SupportsTransformOnInput(size_t inputIndex) override
    {
        return (inputIndex == supportedInputIndex);
    }
};

// =======================================================================
// Nodes that can take a dynamic axis need to implement this.
// =======================================================================
struct ITakesDynamicAxis
{
    virtual const std::wstring GetRequestedDynamicAxis() const = 0;
};

// =======================================================================
// ComputationNode -- abstract base class for computation nodes, deriving
// from CompuationNodeBase, parameterized by float vs. double
// =======================================================================

template <class ElemType>
class ComputationNode : public ComputationNodeBase // abstract class that cannot be instantiated
{
    typedef ComputationNodeBase Base;

protected:

    // std containers such as list and map does not support class reference so we need to use pointer
    typedef shared_ptr<ComputationNode<ElemType>> ComputationNodePtr;

public:

    using ComputationNodeBase::AttachInputs; // import the convenience functions that take 1..6 parameters
    using ComputationNodeBase::SetDims;
    typedef ElemType OurElemType;

    // -----------------------------------------------------------------------
    // construction, copying, (de-)serialization
    // -----------------------------------------------------------------------

    // public constructor
    // Note: use the New<> helper function that is declared next, which gives you the convenience of returning a shared_ptr
    ComputationNode(DEVICEID_TYPE deviceId, const wstring& name)
        : ComputationNodeBase(deviceId, name)
    {
    }

    // recover a shared_ptr from ourselves if given a naked pointer
    ComputationNodePtr shared_from_this()
    {
        return dynamic_pointer_cast<ComputationNode<ElemType>>(ComputationNodeBase::shared_from_this());
    }

    // recover a ComputationNodePtr (which is a shared_ptr) from a naked pointer to our base type (ComputationNodeBase) stored as a void* (old NDL parser does that)
    static ComputationNodePtr FromVoidPtr(void* vp)
    {
        auto p = dynamic_cast<ComputationNode<ElemType>*>((ComputationNodeBase*)vp); // TODO: check that all void* casts really come from ComputationNodeBasePtr; or add a method ToVoidPtr(). Or get rid of the void*?!
        return p ? p->shared_from_this() : nullptr;
    }

    virtual void CopyTo(ComputationNodeBasePtr nodeP, const std::wstring& newName, const CopyNodeFlags flags) const override
    {
        Base::CopyTo(nodeP, newName, flags);
        if (flags & CopyNodeFlags::copyNodeValue)
        {
            auto node = DownCast(nodeP);
            if (m_value)
            {
                node->CreateValueMatrixIfNull();
                node->m_value->SetValue(*m_value);
            }
            else
                node->m_value = nullptr;
            if (m_gradient)
            {
                node->CreateGradientMatrixIfNull();
                node->m_gradient->SetValue(*m_gradient);
            }
            else
                node->m_gradient = nullptr;
        }
    }

    // duplicate a node
    // Create a copy of a ComputationNode object. Inputs will be shared. Values (and gradients if applicable) are copied.
    ComputationNodeBasePtr Duplicate(const std::wstring& newName, const CopyNodeFlags flags) const override
    {
        const std::wstring& name = (newName == L"") ? NodeName() : newName;
        ComputationNodeBasePtr node(NewThis(m_deviceId, name));  // NewThis() is a virtual function that creates a new node of the actual type of 'this'
        CopyTo(node, name, flags);
        return node;
    }

    // creation from configuration
    // Nodes with NumInputs<> should say DeclareConstructorFromConfigWithNumInputs(ClassName), and nodes without DeclareConstructorFromConfig(ClassName).
    // The macro will forward to the regular constructor of the node (which may do more than just calling the base constructor), and then attach the inputs from config.
#define DeclareConstructorFromConfigWithNumInputs(C)                     \
    C(const Microsoft::MSR::ScriptableObjects::IConfigRecordPtr configp) \
        : C(configp->Get(L"deviceId"), L"<placeholder>")                 \
    {                                                                    \
        AttachInputsFromConfig(configp, this->GetExpectedNumInputs());   \
    }
#define DeclareConstructorFromConfig(C)                                  \
    C(const Microsoft::MSR::ScriptableObjects::IConfigRecordPtr configp) \
        : C(configp->Get(L"deviceId"), L"<placeholder>")                 \
    {                                                                    \
        AttachInputsFromConfig(configp);                                 \
    }

    // helper to load m_value from a stream
    // This function updates the dimensions to a 2D matrix.
    // If a different tensor layout is associated with this, it must be implanted afterwards.
    // Nodes that call this never have an MB layout.
    void LoadValue(File& fstream)
    {
        CreateMatrixIfNull(m_value);
        fstream >> Value();
        // above reads dimensions, so we must update our own dimensions
        SetDims(TensorShape(Value().GetNumRows(), Value().GetNumCols()), false);
    }

    // reader updated m_functionValue and MBLayout--ensure our internal state is consistent
    virtual void NotifyFunctionValuesMBSizeModified() override final
    {
        if (!HasMBLayout())
            LogicError("NotifyFunctionValuesMBSizeModified: Must only be called on nodes with MBLayout.");
        if (GetSampleMatrixNumRows() != Value().GetNumRows())
            LogicError("NotifyFunctionValuesMBSizeModified: %ls %ls operation had its row dimension %d changed by the reader to %d.", NodeName().c_str(), OperationName().c_str(), (int) GetSampleMatrixNumRows(), (int) Value().GetNumRows());
        if (GetMBLayout()->GetNumCols() != Value().GetNumCols())
            LogicError("NotifyFunctionValuesMBSizeModified: %ls %ls operation had its col dimension %d changed by the reader to %d, but different from MBLayout.", NodeName().c_str(), OperationName().c_str(), (int) GetMBLayout()->GetNumCols(), (int) Value().GetNumCols());
    }

    // -----------------------------------------------------------------------
    // inputs
    // -----------------------------------------------------------------------

    // AttachInputs() -- attach the inputs of a node
    // This verifies the number of inputs. For that, nodes with fixed number of inputs derive from NumInputs<N>.
    // This function discovers this through RTTI and performs a runtime check. Nodes should not have additional checks in their implementation (save the code).
    // Note: Nodes with variable number of inputs will not derive from NumInputs<>, but instead check their inputs in Validate().
    void AttachInputs(const std::vector<ComputationNodeBasePtr>& inputs)
    {
#ifdef _DEBUG
        wstring name = NodeName();
        name; // (for easier debugging)
#endif
        ClearConfigMemberCache();
        const auto* pNumInputs = dynamic_cast<INumInputs*>(this); // if this class also derives from NumInputs<N> then N is the expected number of inputs
        if (pNumInputs && pNumInputs->GetExpectedNumInputs() != inputs.size())
            RuntimeError("%ls operation '%ls' expects %d inputs (given: %d)", OperationName().c_str(), NodeName().c_str(), (int) pNumInputs->GetExpectedNumInputs(), (int) inputs.size());
        m_inputs.resize(inputs.size());
        for (size_t i = 0; i < m_inputs.size(); i++)
            if (inputs[i])
                m_inputs[i] = DownCast(inputs[i]); // (DownCast() checks the type; the assignment then downcasts it again)
            else
                m_inputs[i] = nullptr; // during network creation, nullptrs are possible

        // If this object implements also TransformerNode interface we need to notify it about number of inputs.
        if (Is<TransformerNode>())
        {
            auto transformerNode = As<TransformerNode>();
            transformerNode->SetNumberOfInputs(m_inputs.size());
        }
    }

protected:

    // AttachInputs() from config
    void AttachInputsFromConfig(const ScriptableObjects::IConfigRecordPtr configp, size_t expectedNumInputs = SIZE_MAX)
    {
        const auto inputs = GetInputsFromConfig(configp);
        if (expectedNumInputs != SIZE_MAX)
        {
            if (inputs.size() != expectedNumInputs)
            {
                // print an error. For that, find at least one argument
                auto* val = configp->Find(L"inputs");
                if (!val) // if there is no 'inputs' then get the first item of this config record for a Fail() function
                {
                    auto members2 = configp->GetMemberIds();
                    if (members2.size() > 0)
                        val = configp->Find(members2.front());
                }
                if (val)
                    val->Fail(msra::strfun::wstrprintf(L"Expected %d inputs, but %d were given.", (int) expectedNumInputs, (int) inputs.size()));
                else
                    InvalidArgument("Expected %d inputs, but %d were given.", (int) expectedNumInputs, (int) inputs.size());
            }
        }
        AttachInputs(inputs);
    }

    // up-cast to make life easier
    static ComputationNodePtr DownCast(ComputationNodeBasePtr inode)
    {
        ComputationNodePtr node = dynamic_pointer_cast<ComputationNode<ElemType>>(inode);
        if (!node)
            InvalidArgument("an ComputationNodeBasePtr of mismatching precision was passed");
        return node;
    }

    inline ComputationNodePtr Input(const size_t inputIndex) const
    {
        if (inputIndex >= m_inputs.size())
            LogicError("Inputs: inputIndex %d is out of range for %ls %ls operation.", (int) inputIndex, NodeName().c_str(), OperationName().c_str());
        return DownCast(m_inputs[inputIndex]);
    }

    // Fast downcast without runtime type check of dynamic_pointer_cast.
    // Meant to be used in Forward and BackPropTo, assuming that Validate() has already used Input() which validated the correct types.
    inline ComputationNode<ElemType>& InputRef(const size_t inputIndex) const
    {
        return static_cast<ComputationNode<ElemType>&>(*m_inputs[inputIndex].get());
    }

    void /*ComputationNodeBase::*/ SetInput(const size_t childIndex, const ComputationNodeBasePtr& inode) override
    {
        ClearConfigMemberCache();

        const ComputationNodePtr node = DownCast(inode);

        // require first nodes specified before the second to avoid null nodes condition.
        if (childIndex > m_inputs.size())
            InvalidArgument("SetInput: You must specify the input for children with index less than this one first.");

        // expand the inputs to exist up to the desired index
        while (childIndex >= m_inputs.size())
            m_inputs.push_back(nullptr);

        // set the input value
        m_inputs[childIndex] = node;
    }

public:

    // -----------------------------------------------------------------------
    // validation
    // -----------------------------------------------------------------------

    void ValidateInferInputDimsFrom(const TensorShape& otherShape) override final;

    // -----------------------------------------------------------------------
    // masking
    // -----------------------------------------------------------------------

    static void MaskMissingColumnsToZero(Matrix<ElemType>& matrixToBeMasked, const MBLayoutPtr& pMBLayout, const FrameRange& fr)
    {
        // fprintf(stderr, "masking column range %d\n", (int)fr.timeIdxInSeq);
        MaskMissingColumnsTo(matrixToBeMasked, pMBLayout, fr, (ElemType) 0);
    }

    void /*ComputationNodeBase::*/ MaskMissingValueColumnsToZero(const FrameRange& fr) override final
    {
        // fprintf(stderr, "%ls %ls m_value ", NodeName().c_str(), OperationName().c_str());
        MaskMissingColumnsToZero(*m_value, m_pMBLayout, fr);
    }
    void /*ComputationNodeBase::*/ MaskMissingGradientColumnsToZero(const FrameRange& fr) override final
    {
        // fprintf(stderr, "%ls %ls m_gradient ", NodeName().c_str(), OperationName().c_str());
        MaskMissingColumnsToZero(*m_gradient, m_pMBLayout, fr);
    }

    // for index vectors: Invalid entries must be set to -1.
    void MaskMissingValueColumnsTo(const FrameRange& fr, ElemType val)
    {
        MaskMissingColumnsTo(*m_value, m_pMBLayout, fr, val);
    }

    // for debugging, set the gaps to NaN instead (to track whether it bubbles up somewhere)
    void InvalidateMissingValueColumns(const FrameRange& fr) override final
    {
        if (m_value->GetMatrixType() != SPARSE) // Sparse matrices can only be masked with 0s
            MaskMissingColumnsTo(*m_value, m_pMBLayout, fr, Matrix<ElemType>::MakeNan(__LINE__));
    }
    void InvalidateMissingGradientColumns(const FrameRange& fr) override final
    {
        if (m_gradient->GetMatrixType() != SPARSE) // Sparse matrices can only be masked with 0s
            MaskMissingColumnsTo(*m_gradient, m_pMBLayout, fr, Matrix<ElemType>::MakeNan(__LINE__));
    }

    static TensorView<ElemType> Unpack(const TensorShape& sampleShape,
                                       const Matrix<ElemType>& packedData,                                       
                                       const MBLayoutPtr& layout,
                                       const std::shared_ptr<Matrix<ElemType>>& unpackedDataStorage,
                                       const std::shared_ptr<Matrix<ElemType>>& tempIndicesStorage,
                                       bool batchMajor,
                                       bool maskGaps);

    static TensorView<ElemType> Unpack(const TensorShape& sampleShape,
                                       const Matrix<ElemType>& packedData,
                                       const MBLayoutPtr& layout,
                                       bool batchMajor,
                                       bool maskGaps)
    {
        auto nullSharedPtr = std::shared_ptr<Matrix<ElemType>>(nullptr);
        return Unpack(sampleShape, packedData, layout, nullSharedPtr, nullSharedPtr, batchMajor, maskGaps);
    }

    static void BroadcastToPacked(const Matrix<ElemType>& dataToBroadcast,
                                  const MBLayoutPtr& inputLayout,
                                  ElemType beta,
                                  Matrix<ElemType>& broadcastTo,
                                  const FrameRange& targetFrameRange,
                                  const std::shared_ptr<Matrix<ElemType>>& tempIndicesStorage);

    // -----------------------------------------------------------------------
    // accessors for value and gradient
    // -----------------------------------------------------------------------

    const Matrix<ElemType>& Value() const { return *m_value; }
    Matrix<ElemType>&       Value()       { return *m_value; }

    MatrixBasePtr ValuePtr() const override final { return m_value; }    // readers want this as a shared_ptr straight
    std::shared_ptr<Matrix<ElemType>>& ValuePtrRef() { return m_value; }

    // Note: We cannot return a const& since returning m_value as a MatrixBasePtr is a type cast that generates a temporary. Interesting.

    const Matrix<ElemType>& Gradient() const { return *m_gradient; }
    Matrix<ElemType>&       Gradient()       { return *m_gradient; }

    MatrixBasePtr GradientPtr() const { return m_gradient; }
    std::shared_ptr<Matrix<ElemType>>& GradientPtrRef() { return m_gradient; }
    // TODO: This is only used for testing whether a gradient has been allocated. Maybe reduce to bool HasGradient()?

    MatrixType GetPreferredGradientMatrixType() { return m_preferredGradientMatrixType; }
    void SetPreferredGradientMatrixType(MatrixType requestType) { m_preferredGradientMatrixType = requestType; }

private:

    template<class E>
    void RethrowAs(const std::exception & e, const std::string & what) const
    {
        const auto * pe = dynamic_cast<const ExceptionWithCallStack<E> *>(&e);
        if (pe)
            throw ExceptionWithCallStack<E>(what, pe->CallStack());
        else if (dynamic_cast<const E *>(&e))
            throw E(what);
    }

    // rethrow an exception with added node-name information
    // Use this for exceptions we may get e.g. from the Matrix library, such as VerifySize().
    __declspec_noreturn
    void Rethrow(const std::exception & e) const
    {
        string what = msra::strfun::strprintf("%ls: %s", NodeDescription().c_str(), e.what());
        RethrowAs<std::runtime_error>   (e, what);
        RethrowAs<std::logic_error>     (e, what);
        RethrowAs<std::invalid_argument>(e, what);
        //RethrowAs<std::bad_alloc>       (e, what); // can't throw with message
        //RethrowAs<std::exception>       (e, what); // ditto
        throw e;
    }

    // map a tensor to a matrix
    // The leading dimension maps to rows, the rest to columns, for compat with sparse matrix lib.
    Matrix<ElemType>& TensorAsMatrix(Matrix<ElemType>& data)
    {
        size_t numRows = GetAsMatrixNumRows();
        size_t numCols = GetAsMatrixNumCols();
        // We only get here if the tensor indeed describes an 1D or 2D object. In that case, just verify the dimensions.
        try
        {
        data.VerifySize(numRows, numCols);
        }
        catch (const std::exception& e)
        {
            Rethrow(e);
        }
        return data;
    }

public:

    Matrix<ElemType>& ValueAsMatrix() { return TensorAsMatrix(*m_value); }
    Matrix<ElemType>& GradientAsMatrix() { return TensorAsMatrix(*m_gradient); }

    // function to access any input and output, value and gradient, whole batch or single frame
    // Note: This returns a reference into 'data' in the form of a column slice, i.e. a small matrix object that just points into 'data'.
    Matrix<ElemType> DataFor(Matrix<ElemType>& data, const FrameRange& fr /*select frame or entire batch*/)
    {
        try
        {
            return DataWithMBLayoutFor(data, fr, m_pMBLayout);
        }
        catch (const std::exception& e) // catch the error and rethrow it with the node name attached
        {
            Rethrow(e);
        }
    }
#if 0
    Matrix<ElemType> DataFor(const Matrix<ElemType>& data, const FrameRange& fr /*select frame or entire batch*/) const
    {
        return const_cast<ComputationNode<ElemType>*>(this)->DataFor(const_cast<Matrix<ElemType>&>(data), fr);
    }
#endif

    Matrix<ElemType> ValueFor   (const FrameRange& fr /*select frame or entire batch*/)       { return DataFor(Value(),    fr); }
    Matrix<ElemType> GradientFor(const FrameRange& fr /*select frame or entire batch*/)       { return DataFor(Gradient(), fr); }
#if 0 // causes grief with gcc
    Matrix<ElemType> ValueFor   (const FrameRange& fr /*select frame or entire batch*/) const { return DataFor(Value(),    fr); }
    Matrix<ElemType> GradientFor(const FrameRange& fr /*select frame or entire batch*/) const { return DataFor(Gradient(), fr); }
#endif
    // use the following two versions if you assume the inputs may contain gaps that must be set to zero because you want to reduce over frames with a BLAS operation
    Matrix<ElemType> MaskedValueFor(const FrameRange& fr /*select frame or entire batch*/)
    {
        MaskMissingValueColumnsToZero(fr);
        return ValueFor(fr);
    }
    Matrix<ElemType> MaskedGradientFor(const FrameRange& fr /*select frame or entire batch*/)
    {
        MaskMissingGradientColumnsToZero(fr);
        return GradientFor(fr);
    }
    // tensor version of the above functions
    TensorView<ElemType> DataTensorFor(const MatrixBasePtr& data, size_t rank, const FrameRange& fr) const
    {
        try
        {
            return TensorView<ElemType>(data, GetTensorSliceFor(rank, fr));
        }
        catch (const std::exception& e) // catch the error and rethrow it with the node name attached
        {
            Rethrow(e);
        }
    }
    TensorView<ElemType> ValueTensorFor(size_t rank, const FrameRange& fr)
    {
        return DataTensorFor(ValuePtr(), rank, fr);
    }
    TensorView<ElemType> GradientTensorFor(size_t rank, const FrameRange& fr)
    {
        return DataTensorFor(GradientPtr(), rank, fr);
    }

    // TODO: Are all these meant to read out a scalar? Then rename and verify dimensions.
    virtual double Get00Element() const override final { return Value().Get00Element(); }

    // -----------------------------------------------------------------------
    // dimensions and allocation
    // -----------------------------------------------------------------------

    // update temporary variables of a node to match MBLayout
    virtual void UpdateFunctionMBSize() override
    {
    }

private:

    // determine the size that we should set our Matrix storage to
    void DetermineDataSize(size_t& rows, size_t& cols) const
    {
        if (HasMBLayout())
        {
            rows = GetSampleMatrixNumRows();
            cols = GetSampleMatrixNumCols();
        }
        else
        {
            const auto& shape = GetSampleLayout();
            size_t rank = shape.GetRank();
            rows = rank > 0 ? shape[0] : 0;
            cols = rank > 0 ?        1 : 0;
            for (size_t k = 1; k < rank; k++)   // all dimensions except leading one
                cols *= shape[k];
        }
    }

protected:

    // set the size of the underlying Matrix object to match node dimensions
    void UpdateDataSize(Matrix<ElemType>& m)
    {
        size_t rows, cols;
        DetermineDataSize(rows, cols);
        m.Resize(rows, cols);
    }
    // and verify the condition that UpdateDataSize() creates (used for sanity checking after loading parameters)
    void VerifyDataSize(Matrix<ElemType>& m)
    {
        size_t rows, cols;
        DetermineDataSize(rows, cols);
        try
        {
            m.VerifySize(rows, cols);
        }
        catch (const std::exception& e)
        {
            Rethrow(e);
        }
    }

public:
    // update the actual matrix allocation for m_value based on the node dimension
    void UpdateFunctionValuesSize()
    {
        UpdateDataSize(Value());
        Value().CollapseDataLocation();
    }

    // -----------------------------------------------------------------------
    // forward propagation, backpropagation
    // -----------------------------------------------------------------------

    // this is called before a node's ForwardProp() function is called (in loops: for the first time)
    // This is where we
    //  - update the node dimension based on actual MB size
    //  - (re-)allocate the m_value matrix, which may be shared across nodes and thus have changed dimensions
    virtual void /*IComputationNode::*/ BeginForwardProp() override // called before first iteration step of ForwardProp()
    {
        Base::BeginForwardProp();

        // update the actual m_value allocation
        if (!IsLeaf() && !RequiresPreCompute()) // TODO: guard this through overrides instead
            UpdateFunctionValuesSize();

        // give nodes a chance to update their internal state that may also have to match MB size
        UpdateFunctionMBSize();

        // and make sure dimensions are what we expect
        VerifyDataSize(Value());
    }

    // NaN checks
    virtual void /*IComputationNode::*/ EndForwardProp() override
    {
        Base::EndForwardProp();
#ifdef _DEBUG
#ifdef TRACK_GAP_NANS
        MaskMissingValueColumnsToZero(FrameRange(m_pMBLayout)); // HasNaN() operates on a whole matrix, so first flatten all gaps to 0
        if (Value().HasNan("EndForwardProp"))
            LogicError("%ls %ls operation unexpectedly produced NaN values.", NodeName().c_str(), OperationName().c_str());
#endif
#if 0   // use this to track values of all nodes
        MaskMissingValueColumnsToZero(FrameRange(m_pMBLayout)); // HasNaN() operates on a whole matrix, so first flatten all gaps to 0
        Value().Print(msra::strfun::utf8(NodeName()), 0, min(Value().GetNumRows()-1, 4), 0, min(Value().GetNumCols()-1, 4));
#endif
        InvalidateMissingValueColumns(FrameRange(m_pMBLayout)); // blast NaNs into columns that are gaps in a packed layout
#endif
        // tracing
        Trace();
    }

    virtual void /*IComputationNode::*/BeginBackprop() override
    {
        Base::BeginBackprop();

        if (NeedsGradient())
        {
            // Verify that the shapes of the output/input Value matrices that the gradient backprop for this node needs
            // are intact and have not been erroneously reshaped due to incorrect memory sharing
            auto VerifyValueShape = [](const ComputationNode<ElemType>& node) {
                size_t rows, cols;
                node.DetermineDataSize(rows, cols);

                auto& valueMatrix = node.Value();
                if ((valueMatrix.GetNumRows() != rows) || (valueMatrix.GetNumCols() != cols))
                {
                    LogicError("%ls %ls operation found to have incorrect Value() matrix shape %lu x %lu during backprop; expected shape is %lu x %lu. "
                               "This may be due to incorrect memory sharing.",
                               node.NodeName().c_str(), node.OperationName().c_str(), valueMatrix.GetNumRows(), valueMatrix.GetNumCols(), rows, cols);
                }
            };

            if (IsOutputNeededDuringBackprop())
                VerifyValueShape(*this);

            for (size_t i = 0; i < m_inputs.size(); i++)
            {
                if (InputUsedInComputingInputNodesGradients(i))
                    VerifyValueShape(InputRef(i));
            }
        }
    }

#ifdef _DEBUG
    virtual void /*IComputationNode::*/ EndBackprop() override
    {
        Base::EndBackprop();
#ifdef TRACK_GAP_NANS
        for (size_t i = 0; i < m_inputs.size(); i++)
        {
            ComputationNodePtr child = Input(i);
            if (child->m_needsGradient)
            {
                child->MaskMissingGradientColumnsToZero(FrameRange(child->GetMBLayout())); // HasNaN() operates on a whole matrix, so first flatten all gaps to 0
                if (child->Gradient().HasNan("EndBackprop"))
                    LogicError("%ls %ls operation unexpectedly produced NaN gradients.", child->NodeName().c_str(), child->OperationName().c_str());
            }
        }
#endif
    }
#endif

    // this is the entry point from Network; while it will call virtual BackpropTo() into the actual node implementation
    // TODO: move to -Base (or -Network?)
    void Backprop(const FrameRange& fr, bool childrenInThisLoop, bool childrenInOuterLoop) override;

    // lazy resetting of gradient
    // This performs the actual zeroing out.
    void LazyZeroGradient()
    {
        if (!m_needsGradient)
            LogicError("%ls %ls operation: LazyZeroGradient() called although this node needs no gradient.", NodeName().c_str(), OperationName().c_str());

        if (m_gradientInitialized)
            return;

        ResetGradient(0);
    }

    // resize and reset this node's gradient to a given value (normally 0, 1 for root)
    void ResetGradient(ElemType val)
    {
        UpdateDataSize(Gradient());

        // No need to zero initialize the gradient if the node's parent is going to overwrite it anyways
        if ((val != 0) || !ParentOverwritesGradient())
            Gradient().SetValue(val);

        m_gradientInitialized = true;
    }

    // Assign the given matrix's value to this node's gradient. The matrix sizes must match.
    void AssignGradient(const Matrix<ElemType>& val)
    {
        UpdateDataSize(Gradient());

        // The specified value matrix's dimensions must match the gradient matrix dimensions
        if ((val.GetNumRows() != Gradient().GetNumRows()) || (val.GetNumCols() != Gradient().GetNumCols()))
            LogicError("%ls %ls operation: The value matrix specified for ResetGradient() does not match the dimensions of the gradient matrix.", NodeName().c_str(), OperationName().c_str());

        Gradient().AssignValuesOf(val);

        m_gradientInitialized = true;
    }

    // -----------------------------------------------------------------------
    // memory sharing
    // -----------------------------------------------------------------------

    // helper function for formatting memory sharing information
    // TODO: customize this function for all nodes that uses temp internal matrices.
    virtual std::set<std::pair<const MatrixBase*, std::wstring>> GetMatrixInfo() const override
    {
        std::set<std::pair<const MatrixBase*, std::wstring>> matrixInfo;
        matrixInfo.insert    (make_pair(ValuePtr().get(),    NodeName() + L" : " + msra::strfun::utf16(ShapeDescription())));
        if (GradientPtr())
            matrixInfo.insert(make_pair(GradientPtr().get(), NodeName() + L" : " + msra::strfun::utf16(ShapeDescription()) + L" (gradient)"));
        return matrixInfo;
    }

    // request matrices needed to do node function value evaluation
    // for memory pool utilization optimizaiton, the requested pointer is not immediately useable until the entire network has gone through all requests 
    virtual void RequestMatricesBeforeForwardProp(MatrixPool& matrixPool) override
    {
        size_t matrixSize = m_sampleLayout.GetNumElements();
        if (IsValueSharable())
            RequestMatrixFromPool(m_value, matrixPool, matrixSize, HasMBLayout());
        else
            CreateMatrixIfNull(m_value);
    }

    // release temp matrices that are only used by forward computation
    // don't release matrices that need to be used in the gradient computation
    virtual void ReleaseMatricesAfterForwardProp(MatrixPool& matrixPool) override
    {
        if (!IsOutputNeededDuringBackprop() && (m_value->GetMatrixType() != SPARSE) && IsValueSharable())
            ReleaseMatrixToPool(m_value, matrixPool);
    }

    virtual void AllocateGradientMatricesForInputs(MatrixPool& matrixPool) override
    {
        for (int i = 0; i < m_inputs.size(); i++)
        {
            if (m_inputs[i]->NeedsGradient())
                m_inputs[i]->RequestMatricesBeforeBackprop(matrixPool);
        }
    }

    // request matrices that are needed for gradient computation
    virtual void RequestMatricesBeforeBackprop(MatrixPool& matrixPool) override
    {
        size_t matrixSize = m_sampleLayout.GetNumElements();
        RequestMatrixFromPool(m_gradient, matrixPool, matrixSize, HasMBLayout());
    }

    // release gradient and temp matrices that no longer needed after all the children's gradients are computed.
    virtual void ReleaseMatricesAfterBackprop(MatrixPool& matrixPool) override
    {
        if (!IsLeaf() && !RequiresPreCompute())
        {
            if (m_gradient != nullptr && m_gradient->GetMatrixType() != SPARSE) // since we don't have a sparse pool yet
                ReleaseMatrixToPool(m_gradient, matrixPool);

            // Release the Value matrix only if the output value is needed during backprop
            // since in the case it isn't used, we release it during forward prop itself
            if (IsOutputNeededDuringBackprop() && m_value->GetMatrixType() != SPARSE && IsValueSharable())
                ReleaseMatrixToPool(m_value, matrixPool);
        }
    }

    void CreateValueMatrixIfNull()
    {
        CreateMatrixIfNull(m_value);
    }

    void CreateGradientMatrixIfNull()
    {
        CreateMatrixIfNull(m_gradient);
    }

    void MarkValueNonSharable() override
    {
        m_valueSharable = false;
        CreateMatrixIfNull(m_value);
    }

protected:

    // this function is used to create matrices for those needed before matrix pool is available
    // e.g., for model parameters and input nodes you will need to resize the functions based on NDL
    // and before matrix pool is available
    void CreateMatrixIfNull(shared_ptr<Matrix<ElemType>>& matrixPtr)
    {
        if (!matrixPtr)
            matrixPtr = make_shared<Matrix<ElemType>>(m_deviceId);
    }

    // matrixSize is per sample size, if unknown or hard to estimate, set matrixSize = 0
    // if the matrix's size will scale with minibatch size, set mbScale = true 
    void RequestMatrixFromPool(shared_ptr<Matrix<ElemType>>& matrixPtr, MatrixPool& matrixPool, size_t matrixSize=0, bool mbScale=false)
    {
        if (matrixPtr == nullptr)
        {
            matrixPool.RequestAllocate<ElemType>(m_deviceId, &matrixPtr, matrixSize, mbScale);
        }
    }

    void ReleaseMatrixToPool(shared_ptr<Matrix<ElemType>>& matrixPtr, MatrixPool& matrixPool)
    {
        assert(matrixPtr != nullptr);
        matrixPool.RequestRelease<ElemType>(&matrixPtr);
    }

public:
    // -----------------------------------------------------------------------
    // miscellaneous
    // -----------------------------------------------------------------------

    virtual void DumpNodeInfo(const bool /*printValues*/, const bool /*printMetadata*/, File& fstream) const;

    // helper for SimpleOutWriter, living in here to be able to use in debugging
    void WriteMinibatchWithFormatting(FILE* f, const FrameRange& fr, size_t onlyUpToRow, size_t onlyUpToT, bool transpose, bool isCategoryLabel, bool isSparse,
                                      const std::vector<std::string>& labelMapping, const std::string& sequenceSeparator, 
                                      const std::string& sequencePrologue, const std::string& sequenceEpilogue, const std::string& elementSeparator,
                                      const std::string& sampleSeparator, std::string valueFormatString,
                                      bool outputGradient = false, bool onlyShowAbsSumForDense = false,
                                      std::function<std::string(size_t)> getKeyById = std::function<std::string(size_t)>()) const;

    // simple helper to log the content of a minibatch
    void DebugLogMinibatch(bool outputGradient = false) const
    {
        fprintf(stderr, "<<<<<<\n"); // some prologue and epilogue so that we can use diff -c1 to see the node name
        fprintf(stderr, "<<<<<<\n");
        fprintf(stderr, "DebugLogMinibatch: <<<<< %ls%s >>>>>\n", NodeName().c_str(), outputGradient ? " (gradient)" : "");
        WriteMinibatchWithFormatting(stderr, FrameRange(), 8, 10, false/*transpose*/, /*isCategoryLabel=*/false, /*isSparse=*/false, std::vector<std::string>(),
            ""/*sequenceSeparator*/, "  "/*sequencePrologue*/, "\n"/*sequenceEpilogue*/, " "/*elementSeparator*/, "\n  "/*sampleSeparator*/,
            "%.8f"/*valueFormatString*/, outputGradient);
        fprintf(stderr, ">>>>>>\n");
        fprintf(stderr, ">>>>>>\n");
    }

    void Trace()
    {
        //DebugLogMinibatch();
#if 0
        static const std::set<std::wstring> toLog{
            L"labelSentenceStartEmbedded",
            L"delayedDecoderFeedback.h.x",
            L"delayedDecoderFeedback.h.flags",
            L"delayedDecoderFeedback.h.out.thenVal.h.indexSequence.h.indexSequence.h",
            L"delayedDecoderFeedback.h.out.thenVal.h.indexSequence.h",
            L"delayedDecoderFeedback.h.out.thenVal.h",
            L"delayedDecoderFeedback.h.out.PlusArgs[0]",
            L"delayedDecoderFeedback.h.out.PlusArgs[1].ElementTimesArgs[0]",
            L"delayedDecoderFeedback.h.out.elseVal",
            L"delayedDecoderFeedback.h.out.PlusArgs[1]",
            L"delayedDecoderFeedback.h.out",
            L"delayedDecoderFeedback"
        };
        if (toLog.find(NodeName()) != toLog.end())
            DebugLogMinibatch();
        if (NodeName() == L"delayedDecoderFeedback.h.out")
        {
            static int i = 0;
            if (++i == 2)
                exit(1);
        }
#endif
        if (m_traceNodeValueReal || m_traceNodeValueAsCategoryLabel || m_traceNodeValueSparse)
        {
            fprintf(stderr, "Trace --> %s\n", FormatOperationPrototype("").c_str());
            if (m_traceNodeValueReal)
                WriteMinibatchWithFormatting(stderr, FrameRange(), m_traceNodeValueUpToDim, m_traceNodeValueUpToT, false/*transpose*/, /*isCategoryLabel=*/false, /*isSparse=*/false, std::vector<std::string>(),
                                             ""/*sequenceSeparator*/, "  "/*sequencePrologue*/, "\n"/*sequenceEpilogue*/, " "/*elementSeparator*/, "\n  "/*sampleSeparator*/,
                                             "%13.10f"/*valueFormatString*/);
            if (m_traceNodeValueAsCategoryLabel)
                WriteMinibatchWithFormatting(stderr, FrameRange(), m_traceNodeValueUpToDim, m_traceNodeValueUpToT, false/*transpose*/, /*isCategoryLabel=*/true,  /*isSparse=*/false, std::vector<std::string>(),
                                             ""/*sequenceSeparator*/, "  "/*sequencePrologue*/, "\n"/*sequenceEpilogue*/, " "/*elementSeparator*/, "\n  "/*sampleSeparator*/,
                                             "%13.10f"/*valueFormatString*/);
            if (m_traceNodeValueSparse)
                WriteMinibatchWithFormatting(stderr, FrameRange(), SIZE_MAX,                SIZE_MAX,              false/*transpose*/, /*isCategoryLabel=*/false, /*isSparse=*/true, std::vector<std::string>(),
                                         ""/*sequenceSeparator*/, "  "/*sequencePrologue*/, "\n"/*sequenceEpilogue*/, " "/*elementSeparator*/, "\n  "/*sampleSeparator*/,
                                         "%13.10f"/*valueFormatString*/);
        }
    }

protected:
    // print node values
    // This is used for dumping model parameters, not minibatch data.
    void PrintNodeValuesToFile(const bool printValues, const bool printMetadata, File& fstream) const
    {
        if (printValues)
        { 
            if (printMetadata)
            {
                fstream << wstring(L"\n");
            }
            const Matrix<ElemType>& m = Value();
            for (size_t i = 0; i < m.GetNumRows(); i++)
            {
                for (size_t j = 0; j < m.GetNumCols(); j++)
                {
                    fstream << m(i, j);
                }
                fstream << wstring(L"\n");
            }
            if (printMetadata)
            {
                fstream << wstring(L"####################################################################");
            }
        }
    }

public:

    // TODO: similar to DumpInfo; used by ExperimentalNetworkBuilder test implementation
    /*HasToString::*/ wstring ToString() const override
    {
        // we format it like "name : type rows x cols ( args )"
        wstring result = NodeName() + L" : " + OperationName();
        result.append(msra::strfun::wstrprintf(L" [%s%ls]", string(GetSampleLayout()).c_str(), GetMBLayoutAxisString().c_str()));
        if (m_inputs.empty())
            result.append(L" ()");
        else
        {
            wstring args;
            bool first = true;
            for (auto& child : m_inputs)
            {
                if (first)
                    first = false;
                else
                    args.append(L"\n");
                args.append(/*TidyName*/ (child->NodeName()));
            }
            result += L" " + NestString(args, L'(', true, ')');
        }
        return result;
    }

    // for debugging purposes
    void /*ComputationNodeBase::*/ PrintSelf(bool printMatrices = false) const
    {
        fprintf(stderr, "\n%ls[%s%ls] = %ls", NodeName().c_str(), string(GetSampleLayout()).c_str(), GetMBLayoutAxisString().c_str(), OperationName().c_str());

        if (!IsLeaf())
        {
            fprintf(stderr, "(");
            for (size_t i = 0; i < GetNumInputs(); i++)
            {
                if (i > 0)
                    fprintf(stderr, ", ");
                fprintf(stderr, "%ls[%s%ls] = %ls", m_inputs[i] ? m_inputs[i]->NodeName().c_str() : L"NULL", string(m_inputs[i]->GetSampleLayout()).c_str(), m_inputs[i]->GetMBLayoutAxisString().c_str(), OperationName().c_str());
            }
            fprintf(stderr, ")");
        }

        if (printMatrices)
        {
            fprintf(stderr, "\n    $$$$ Function Values\n");
            Value().Print("FunctionValue");

            fprintf(stderr, "\n    $$$$ Gradient Values\n");
            Gradient().Print("GradientValue");
        }
    }

    // NOTE: we should reimplement this to be thread-safe and use a larger than requested initialized memory block
    // we can then just wrap that memory block in a matrix of the correct dimensions since it will be const no one can change it
    // should only need one memory block per device
    // Thread-safety could be achieved by changing this to a shared_ptr.
    // When using the TensorView interface, one could instead just use a 1x1 matrix with a view that broadcasts its columns (stride 0).
    static const Matrix<ElemType>& ConstOnes(const size_t rows, const size_t cols, const DEVICEID_TYPE deviceId)
    {
        if (s_constOnes.find(rows) == s_constOnes.end() ||
            s_constOnes[rows].find(cols) == s_constOnes[rows].end()) // not found
        {
            shared_ptr<Matrix<ElemType>> matrix = make_shared<Matrix<ElemType>>(rows, cols, (DEVICEID_TYPE) deviceId);
            matrix->SetValue(1);
            s_constOnes[rows][cols] = matrix;
        }

        shared_ptr<Matrix<ElemType>> m = s_constOnes[rows][cols];
        m->TransferFromDeviceToDevice(m->GetDeviceId(), deviceId);

        return *m;
    }

    // -----------------------------------------------------------------------
    // data members
    // -----------------------------------------------------------------------

protected:

    shared_ptr<Matrix<ElemType>> m_value, m_gradient;

    static std::map<size_t, std::map<size_t, shared_ptr<Matrix<ElemType>>>> s_constOnes;

    MatrixType m_preferredGradientMatrixType = UNDETERMINED;
};

// convenience wrapper for ComputationNode::New()
template <class C, class... _Types>
inline shared_ptr<C> New(_Types&&... _Args)
{
    return make_shared<C>(forward<_Types>(_Args)...);
}

// helper class for parsing parameters for WriteMinibatchWithFormatting() below
// pass this to WriteOutput() (to file-path, below) to specify how the output should be formatted
struct WriteFormattingOptions
{
    // How to interpret the data:
    bool isCategoryLabel = false;  // true: find max value in column and output the index instead of the entire vector
    std::wstring labelMappingFile; // optional dictionary for pretty-printing category labels
    bool isSparse = false;
    bool transpose = true;         // true: one line per sample, each sample (column vector) forms one line; false: one column per sample
    // The following strings are interspersed with the data:
    // overall
    std::string prologue; // print this at the start (e.g. a global header or opening bracket)
    std::string epilogue; // and this at the end
    // sequences
    std::string sequenceSeparator; // print this between sequences (i.e. before all sequences but the first)
    std::string sequencePrologue;  // print this before each sequence (after sequenceSeparator)
    std::string sequenceEpilogue;  // and this after each sequence
    // elements
    std::string elementSeparator;  // print this between elements on a row
    std::string sampleSeparator;   // and this between rows
    // Optional printf precision parameter:
    std::string precisionFormat;        // printf precision, e.g. ".2" to get a "%.2f"

    WriteFormattingOptions() : // TODO: replace by initializers?
        isCategoryLabel(false), transpose(true), sequenceEpilogue("\n"), elementSeparator(" "), sampleSeparator("\n")
    { }

    template <class ConfigRecordType>
    WriteFormattingOptions(const ConfigRecordType& config);

    void Save(File& fstream) const;
    void Load(File& fstream, size_t modelVersion);

    // Process -- replace newlines and all %s by the given string
    static std::string Processed(const std::wstring& nodeName, std::string fragment, size_t minibatchId);
};

// =======================================================================
// ComputationNodeNonLooping -- abstract base class for computation nodes that do not implement eval/partial for individual frames
// Such as CRFNode, SequenceDecoderNode, and training criteria.
// =======================================================================

// This will provide default implementations for those two functions that will fail at runtime with a meaningful error.
// TODO: Most of these are reduce nodes that output a single number, no MBLayout. Maybe abstract those out further
template <class ElemType>
class ComputationNodeNonLooping : public ComputationNode<ElemType>
{
    typedef ComputationNode<ElemType> Base;

public:
    ComputationNodeNonLooping(DEVICEID_TYPE deviceId, const wstring& name)
        : Base(deviceId, name)
    {
    }

    // these two implement the ComputationNode<> interface
    void ForwardProp(const FrameRange& fr) override final
    {
        if (fr.IsAllFrames())
            ForwardPropNonLooping();
        else
            LogicError("%ls: %s node should never be in a loop.", Base::NodeDescription().c_str(), typeid(*this).name());
    }
    void BackpropTo(const size_t inputIndex, const FrameRange& fr) override final
    {
        if (fr.IsAllFrames())
            BackpropToNonLooping(inputIndex);
        else
            LogicError("%ls: %s node should never be in a loop.", Base::NodeDescription().c_str(), typeid(*this).name());
    }

    // non-looping node types instead implement these functions
    virtual void ForwardPropNonLooping() = 0;
    virtual void BackpropToNonLooping(size_t inputIndex) = 0;
};

// =======================================================================
// FlowControlNode -- special wrapper node for use by ComputationNetwork only
// =======================================================================

class FlowControlNode : public ComputationNodeBase
{
    typedef ComputationNodeBase Base;

public:
    FlowControlNode()
        : ComputationNodeBase(DEVICEID_NOTYETDETERMINED /*we don't own matrices*/, L"" /*name: we don't care*/)
    {
    }

#pragma warning(disable : 4100)
    // these are meant to be implemented by ComputationNode<ElemType> but should never be called on traversal nodes
    // TODO: There are too many of these. This indicates improper class hierarchies.
    virtual ComputationNodeBase* NewThis(DEVICEID_TYPE deviceId, const wstring& name) const override { NOT_IMPLEMENTED; }
    virtual void Validate(bool isFinalValidationPass) override { NOT_IMPLEMENTED; }
    virtual void Save(File& fstream) const override { NOT_IMPLEMENTED; }
    virtual void Load(File& /*fstream*/, size_t /*modelVersion*/) override { NOT_IMPLEMENTED; }
    virtual void CopyTo(ComputationNodeBasePtr node, const std::wstring& newName, const CopyNodeFlags flags) const override { NOT_IMPLEMENTED; }
    virtual ComputationNodeBasePtr Duplicate(const std::wstring& newName, const CopyNodeFlags flags) const override { NOT_IMPLEMENTED; }
    virtual double Get00Element() const override { NOT_IMPLEMENTED; }
    virtual MatrixBasePtr ValuePtr() const override { NOT_IMPLEMENTED; }
    virtual void UpdateFunctionMBSize() override { NOT_IMPLEMENTED; }
    virtual void AttachInputs(const std::vector<ComputationNodeBasePtr>& inputs) override { NOT_IMPLEMENTED; }
    virtual void PrintSelf(bool) const override { NOT_IMPLEMENTED; }
    virtual void ValidateInferInputDimsFrom(const TensorShape&) override { NOT_IMPLEMENTED; }
    virtual void SetInput(const size_t, const Microsoft::MSR::CNTK::ComputationNodeBase::ComputationNodeBasePtr&) override { NOT_IMPLEMENTED; }
    virtual void MaskMissingValueColumnsToZero(const Microsoft::MSR::CNTK::FrameRange&) override { NOT_IMPLEMENTED; }
    virtual void MaskMissingGradientColumnsToZero(const Microsoft::MSR::CNTK::FrameRange&) override { NOT_IMPLEMENTED; }
    virtual void InvalidateMissingValueColumns(const Microsoft::MSR::CNTK::FrameRange&) override { NOT_IMPLEMENTED; }
    virtual void InvalidateMissingGradientColumns(const Microsoft::MSR::CNTK::FrameRange&) override { NOT_IMPLEMENTED; }
    virtual void NotifyFunctionValuesMBSizeModified(void) override { NOT_IMPLEMENTED; }
    virtual std::wstring ToString(void) const override { NOT_IMPLEMENTED; }
    // these are meant to be called during computation, so provide dummy implementations
    virtual bool RequiresPreCompute() const override { return false; } // return true if the node's value should be computed before the normal training. e.g., mean and invStd of input features.
    virtual std::string FormatOperationPrototype(const std::string& extraArgs) const override { return ""; }
    virtual void DumpNodeInfo(const bool /*printValues*/, const bool /*printMetadata*/, File& fstream) const override {}
    virtual std::set<std::pair<const MatrixBase*, std::wstring>> GetMatrixInfo() const override { NOT_IMPLEMENTED; }

protected: public:                                     // needed in ComputationNetwork::FindInRecurrentLoops(), which really should be part of SEQTraversalFlowControlNode
    std::vector<ComputationNodeBasePtr> m_nestedNodes; // nodes tucked away in this node, in evaluation order
};

// =======================================================================
// ILateAttachingNode -- helper wrapper class for ComputationNodes that must
// AttachInputs() late due to circular references
// =======================================================================

// Instantiate with LateAttachingNode<node type>(lambda, args for node constructor).
// To resolve, call AttachInputs()
// TODO: This is a bit indirect. Can it be done more nicely?
struct ILateAttachingNode { virtual void LateAttachInputs() = 0; };
template <class N>
class LateAttachingNode : public N, public ILateAttachingNode
{
    typedef typename N::OurElemType ElemType;
    function<void(ComputationNode<ElemType>*)> attachInputs;

public:
    // constructor
    template <class... _Types>
    LateAttachingNode(DEVICEID_TYPE deviceId, const wstring& name, const function<void(ComputationNode<ElemType>*)>& attachInputs, _Types&&... _Args)
        : attachInputs(attachInputs), N(deviceId, name, forward<_Types>(_Args)...)
    {
    }
    // the one member that does the work
    void /*ILateAttachingNode::*/ LateAttachInputs()
    {
        attachInputs(dynamic_cast<N*>(this));
        attachInputs = [](ComputationNode<ElemType>*)
        {
            LogicError("LateAttachingNode::AttachInputs: must only be called once");
        };
    }
};

// =======================================================================
// IRecurrentNode -- interface implemented by ComputationNodes that can be recurrent
// =======================================================================

struct IRecurrentNode { virtual int GetRecurrenceSteppingDirection() const = 0; };

// =======================================================================
// IFreezable -- nodes that have parameters that can be frozen
// e.g. if a trained model is to be used as a fixed feature extractor for another
// =======================================================================

struct IFreezable { virtual void FreezeParameters() { } };

// =======================================================================
// PreComputedNodeBase -- interface implemented by ComputationNodes that precompute
// TODO: We can use this interface in more places.
// =======================================================================

struct IPreComputeNode
{
    // check whether node has already undergone precomputation
    virtual bool HasComputed() const = 0;
    // call this with 'false' at start and with 'true' at end
    // This is used for resetting and updating from accumulators.
    virtual void MarkComputed(const bool hasComputed) = 0;
};

// =======================================================================
// helper macro to ease access to base members in presence of C++ two-phase name lookup
// =======================================================================

// Add 'typedef ComputationNode<ElemType> Base; UsingComputationNodeMembersBoilerplate;' at the start of each derived class
// (some derived classes define a similar macro; there please modify the typedef for Base accordingly.)
// This macro imports, one by one, every member of ComputationNode into the name space of the derived class.
// Without this, one would have to use the name prefix, or alternatively this->, in front of all base member,
// because the standard does not allow the compiler to do that for you (as MSVC still kindly does).
// If you add new members to ComputationNode, please also add them here.
// This macro expects 'Base' to be the name of the base class. Please also use 'Base' outside this macro to make it less likely to accidentally call the wrong base class members.
// Note: Whoever invented that C++ insanity called two-phase name lookup shall rot in hell, for the crime of causing infinite pain on unsuspecting programmers. [fseide]
#define UsingComputationNodeMembers /*without OperationName; needed to support inconsistent pattern of InputValue--TODO: This comment it out of date. */ \
    \
protected:                                                                                                                                               \
    typedef shared_ptr<ComputationNode<ElemType>> ComputationNodePtr;                                                                                    \
    using Base::BackpropTo;                                                                                                                              \
    using Base::ConstOnes;                                                                                                                               \
    using Base::CopyTo;                                                                                                                                  \
    using Base::CreateMatrixIfNull;                                                                                                                      \
    using Base::CreateUniqId;                                                                                                                            \
    using Base::CreateUniqNodeName;                                                                                                                      \
    using Base::DataFor;                                                                                                                                 \
    using Base::DataTensorFor;                                                                                                                           \
    using Base::DetachInputs;                                                                                                                            \
    using Base::DetermineElementwiseTensorRank;                                                                                                          \
    using Base::DumpNodeInfo;                                                                                                                            \
    using Base::EnumerateNodes;                                                                                                                          \
    using Base::Environment;                                                                                                                             \
    using Base::ForwardProp;                                                                                                                             \
    using Base::GetAsMatrixNumCols;                                                                                                                      \
    using Base::GetAsMatrixNumRows;                                                                                                                      \
    using Base::GetDeviceId;                                                                                                                             \
    using Base::GetEnvironmentPtr;                                                                                                                       \
    using Base::GetInputSampleLayout;                                                                                                                    \
    using Base::GetInputsFromConfig;                                                                                                                     \
    using Base::GetMBLayout;                                                                                                                             \
    using Base::GetMBLayoutAxisString;                                                                                                                   \
    using Base::GetNumInputs;                                                                                                                            \
    using Base::GetNumParallelSequences;                                                                                                                 \
    using Base::GetNumTimeSteps;                                                                                                                         \
    using Base::GetSampleLayout;                                                                                                                         \
    using Base::GetSampleMatrixNumCols;                                                                                                                  \
    using Base::GetSampleMatrixNumRows;                                                                                                                  \
    using Base::GetTensorShape;                                                                                                                          \
    using Base::GetTensorSliceFor;                                                                                                                       \
    using Base::Gradient;                                                                                                                                \
    using Base::GradientAsMatrix;                                                                                                                        \
    using Base::GradientFor;                                                                                                                             \
    using Base::GradientPtr;                                                                                                                             \
    using Base::GradientTensorFor;                                                                                                                       \
    using Base::HasMBLayout;                                                                                                                             \
    using Base::InferMBLayoutFromInputsForStandardCase;                                                                                                  \
    using Base::Input;                                                                                                                                   \
    using Base::InputRef;                                                                                                                                \
    using Base::InputUsedInComputingInputNodesGradients;                                                                                                 \
    using Base::InvalidateMissingGradientColumns;                                                                                                        \
    using Base::InvalidateMissingValueColumns;                                                                                                           \
    using Base::IsLeaf;                                                                                                                                  \
    using Base::IsOutOfDateWrtInputs;                                                                                                                    \
    using Base::IsPartOfLoop;                                                                                                                            \
    using Base::LinkToMBLayout;                                                                                                                          \
    using Base::Load;                                                                                                                                    \
    using Base::LoadValue;                                                                                                                               \
    using Base::MaskMissingColumnsToZero;                                                                                                                \
    using Base::MaskMissingGradientColumnsToZero;                                                                                                        \
    using Base::MaskMissingValueColumnsToZero;                                                                                                           \
    using Base::MaskedGradientFor;                                                                                                                       \
    using Base::MaskedValueFor;                                                                                                                          \
    using Base::MarkValueNonSharable;                                                                                                                    \
    using Base::NodeDescription;                                                                                                                         \
    using Base::OutputUsedInComputingInputNodesGradients;                                                                                                \
    using Base::PrintNodeValuesToFile;                                                                                                                   \
    using Base::FormatOperationPrototype;                                                                                                               \
    using Base::ReleaseMatricesAfterBackprop;                                                                                                            \
    using Base::ReleaseMatricesAfterForwardProp;                                                                                                         \
    using Base::ReleaseMatrixToPool;                                                                                                                     \
    using Base::RequestMatricesBeforeBackprop;                                                                                                           \
    using Base::RequestMatricesBeforeForwardProp;                                                                                                        \
    using Base::RequestMatrixFromPool;                                                                                                                   \
    using Base::Save;                                                                                                                                    \
    using Base::SetDims1;                                                                                                                                \
    using Base::SetDims;                                                                                                                                 \
    using Base::SetInput;                                                                                                                                \
    using Base::SetLearningRateMultiplier;                                                                                                               \
    using Base::UpdateFunctionMBSize;                                                                                                                    \
    using Base::UpdateFunctionValuesSize;                                                                                                                \
    using Base::Validate;                                                                                                                                \
    using Base::ValidateBinaryReduce;                                                                                                                    \
    using Base::ValidateBinaryZip;                                                                                                                       \
    using Base::ValidateNaryZip;                                                                                                                         \
    using Base::ValidateInferBinaryInputDims;                                                                                                            \
    using Base::ValidateInferNaryInputDims;                                                                                                              \
    using Base::ValidateInferInputDimsFrom;                                                                                                              \
    using Base::ValidateUnaryMap;                                                                                                                        \
    using Base::ValidateUnaryReduce;                                                                                                                     \
    using Base::ValueFor;                                                                                                                                \
    using Base::ValuePtr;                                                                                                                                \
    using Base::ValueTensorFor;                                                                                                                          \
    using Base::VerifyDataSize;                                                                                                                          \
    using Base::VerifyDims;                                                                                                                              \
    using Base::WriteMinibatchWithFormatting;                                                                                                            \
    using Base::ZeroGradientsOfInputs;                                                                                                                   \
    using Base::m_deviceId;                                                                                                                              \
    using Base::m_gradient;                                                                                                                              \
    using Base::m_inputs;                                                                                                                                \
    using Base::m_nodeName;                                                                                                                              \
    using Base::m_pMBLayout;                                                                                                                             \
    using Base::m_learningRateMultiplier;                                                                                                                \
    using Base::m_sampleLayout;                                                                                                                          \
    using Base::m_value;                                                                                                                                 \
    using Base::m_valueSharable;                                                                                                                         \
    using Base::shared_from_this;                                                                                                                        \
    \
public:                                                                                                                                                  \
    using Base::AttachInputs;                                                                                                                            \
    using Base::AttachInputsFromConfig;                                                                                                                  \
    using Base::CreateGradientMatrixIfNull;                                                                                                              \
    using Base::NodeName;                                                                                                                                \
    using Base::RequiresPreCompute;                                                                                                                      \
    using Base::ValueAsMatrix;                                                                                                                           \
    using Base::Value;

#define ComputationNodeBoilerplate                                                                                \
protected: /* some boilerplate goes here */                                                                       \
    virtual const std::wstring OperationName() const override { return TypeName(); }                              \
    virtual ComputationNodeBase* NewThis(DEVICEID_TYPE deviceId, const wstring& name) const override              \
    {                                                                                                             \
        const ComputationNodeBase* p = new typename std::remove_reference<decltype(*this)>::type(deviceId, name); \
        return const_cast<ComputationNodeBase*>(p);                                                               \
    }

#define UsingComputationNodeMembersBoilerplate \
    ComputationNodeBoilerplate;                \
    UsingComputationNodeMembers

// =======================================================================
// a few standard base classes for N-nary operations
// =======================================================================

// -----------------------------------------------------------------------
// UnaryElementWiseNode (operand)
//
// unary elementwise operations that are implemented with the tensor lib
//
// Derived clases only need to override ForwardProp() and BackpropTo().
// -----------------------------------------------------------------------

template <class ElemType>
class UnaryElementWiseNode : public ComputationNode<ElemType>, public NumInputs<1>
{
    typedef ComputationNode<ElemType> Base;
    UsingComputationNodeMembers;

public:
    UnaryElementWiseNode(DEVICEID_TYPE deviceId, const wstring& name)
        : Base(deviceId, name)
    {
    }

    virtual void /*ComputationNodeBase::*/ Validate(bool isFinalValidationPass) override
    {
        ValidateUnaryMap(isFinalValidationPass);
    }
};

#define UsingUnaryElementwiseNodeBaseMembers UsingComputationNodeMembersBoilerplate;

// -----------------------------------------------------------------------
// BinaryElementWiseNode (operand1, operand2)
//
// binary elementwise operations that are implemented with the tensor lib
//
// Derived clases only need to override ForwardProp() and BackpropTo().
// -----------------------------------------------------------------------

template <class ElemType>
class BinaryElementWiseNode : public ComputationNode<ElemType>, public NumInputs<2>, public IdentityTransformerNode
{
    typedef ComputationNode<ElemType> Base;
    UsingComputationNodeMembers;

public:
    BinaryElementWiseNode(DEVICEID_TYPE deviceId, const wstring& name)
        : Base(deviceId, name)
    {
    }

#if DUMPOUTPUT
    virtual bool OutputUsedInComputingInputNodesGradients() const override { return true; }
#else
    virtual bool OutputUsedInComputingInputNodesGradients() const override { return false; }
#endif
    virtual bool InputUsedInComputingInputNodesGradients(size_t /*childIndex*/) const override { return false; }

    virtual void /*IComputationNode::*/ BeginForwardProp() override // called before first iteration step of ForwardProp()
    {
        Base::BeginForwardProp();
        // we switch result to dense as a work-around because ColumnSlice doesn't support all the sparse formats
        // TODO: This is a stopgap. Is this the right thing to do? It changes the matrix type in-place.
        Value().SwitchToMatrixType(MatrixType::DENSE, MatrixFormat::matrixFormatDense, false);
    }

    virtual void /*ComputationNodeBase::*/ Validate(bool isFinalValidationPass) override
    {
        ValidateBinaryZip(isFinalValidationPass, true /*allowBroadcast*/);
    }
};

#define UsingBinaryElementwiseNodeBaseMembers UsingComputationNodeMembersBoilerplate;

#pragma endregion base computation class

}}}<|MERGE_RESOLUTION|>--- conflicted
+++ resolved
@@ -48,14 +48,9 @@
 #define CNTK_MODEL_VERSION_16 16 // save/load rng state for Dropout and RandomSample nodes.
 #define CNTK_MODEL_VERSION_17 17 // use 8 bytes for rng seeds on both platforms
 #define CNTK_MODEL_VERSION_18 18 // reserving 18 for dilated convolution, write out one more TensorShape 
-<<<<<<< HEAD
 #define CNTK_MODEL_VERSION_19 19 // batch norm: flag whether running mean count is 0
-#define CURRENT_CNTK_MODEL_VERSION CNTK_MODEL_VERSION_19
-=======
-#define CNTK_MODEL_VERSION_19 19 // batch norm: add an input parameter to store running mean sample count.
 #define CNTK_MODEL_VERSION_20 20 // adding output shape to convolution node 
 #define CURRENT_CNTK_MODEL_VERSION CNTK_MODEL_VERSION_20
->>>>>>> de6371bb
 
 
 // helper mode for debugging
