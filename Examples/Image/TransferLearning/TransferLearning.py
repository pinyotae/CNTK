# Copyright (c) Microsoft. All rights reserved.

# Licensed under the MIT license. See LICENSE.md file in the project root
# for full license information.
# ==============================================================================

from __future__ import print_function
import numpy as np
import os
from PIL import Image
<<<<<<< HEAD
from cntk.device import set_default_device, gpu
from cntk import load_model
from cntk import Trainer, UnitType
=======
from cntk.device import try_set_default_device, gpu
from cntk import load_model, Trainer, UnitType
>>>>>>> ee89640d
from cntk.layers import Placeholder, Constant
from cntk.logging.graph import find_by_name, get_node_outputs
from cntk.io import MinibatchSource, ImageDeserializer, StreamDefs, StreamDef
import cntk.io.transforms as xforms
from cntk.layers import Dense
from cntk.learners import momentum_sgd, learning_rate_schedule, momentum_schedule
from cntk.ops import input_variable, combine, softmax
from cntk.ops.functions import CloneMethod
from cntk.losses import cross_entropy_with_softmax
from cntk.metrics import classification_error
from cntk.logging import log_number_of_parameters, ProgressPrinter


################################################
################################################
# general settings
make_mode = False
freeze_weights = False
base_folder = os.path.dirname(os.path.abspath(__file__))
tl_model_file = os.path.join(base_folder, "Output", "TransferLearning.model")
output_file = os.path.join(base_folder, "Output", "predOutput.txt")
features_stream_name = 'features'
label_stream_name = 'labels'
new_output_node_name = "prediction"

# Learning parameters
max_epochs = 20
mb_size = 50
lr_per_mb = [0.2]*10 + [0.1]
momentum_per_mb = 0.9
l2_reg_weight = 0.0005

# define base model location and characteristics
_base_model_file = os.path.join(base_folder, "..", "PretrainedModels", "ResNet_18.model")
_feature_node_name = "features"
_last_hidden_node_name = "z.x"
_image_height = 224
_image_width = 224
_num_channels = 3

# define data location and characteristics
_data_folder = os.path.join(base_folder, "..", "DataSets", "Flowers")
_train_map_file = os.path.join(_data_folder, "6k_img_map.txt")
_test_map_file = os.path.join(_data_folder, "1k_img_map.txt")
_num_classes = 102
################################################
################################################


# Creates a minibatch source for training or testing
def create_mb_source(map_file, image_width, image_height, num_channels, num_classes, randomize=True):
    transforms = [xforms.scale(width=image_width, height=image_height, channels=num_channels, interpolations='linear')] 
    return MinibatchSource(ImageDeserializer(map_file, StreamDefs(
            features =StreamDef(field='image', transforms=transforms),
            labels   =StreamDef(field='label', shape=num_classes))),
            randomize=randomize)


# Creates the network model for transfer learning
def create_model(base_model_file, feature_node_name, last_hidden_node_name, num_classes, input_features, freeze=False):
    # Load the pretrained classification net and find nodes
    base_model   = load_model(base_model_file)
    feature_node = find_by_name(base_model, feature_node_name)
    last_node    = find_by_name(base_model, last_hidden_node_name)

    # Clone the desired layers with fixed weights
    cloned_layers = combine([last_node.owner]).clone(
        CloneMethod.freeze if freeze else CloneMethod.clone,
        {feature_node: Placeholder(name='features')})

    # Add new dense layer for class prediction
    feat_norm  = input_features - Constant(114)
    cloned_out = cloned_layers(feat_norm)
    z          = Dense(num_classes, activation=None, name=new_output_node_name) (cloned_out)

    return z


# Trains a transfer learning model
def train_model(base_model_file, feature_node_name, last_hidden_node_name,
                image_width, image_height, num_channels, num_classes, train_map_file,
                num_epochs, max_images=-1, freeze=False):
    epoch_size = sum(1 for line in open(train_map_file))
    if max_images > 0:
        epoch_size = min(epoch_size, max_images)

    # Create the minibatch source and input variables
    minibatch_source = create_mb_source(train_map_file, image_width, image_height, num_channels, num_classes)
    image_input = input_variable((num_channels, image_height, image_width))
    label_input = input_variable(num_classes)

    # Define mapping from reader streams to network inputs
    input_map = {
        image_input: minibatch_source[features_stream_name],
        label_input: minibatch_source[label_stream_name]
    }

    # Instantiate the transfer learning model and loss function
    tl_model = create_model(base_model_file, feature_node_name, last_hidden_node_name, num_classes, image_input, freeze)
    ce = cross_entropy_with_softmax(tl_model, label_input)
    pe = classification_error(tl_model, label_input)

    # Instantiate the trainer object
    lr_schedule = learning_rate_schedule(lr_per_mb, unit=UnitType.minibatch)
    mm_schedule = momentum_schedule(momentum_per_mb)
    learner = momentum_sgd(tl_model.parameters, lr_schedule, mm_schedule, l2_regularization_weight=l2_reg_weight)
    progress_printer = ProgressPrinter(tag='Training', num_epochs=num_epochs)
    trainer = Trainer(tl_model, (ce, pe), learner, progress_printer)

    # Get minibatches of images and perform model training
    print("Training transfer learning model for {0} epochs (epoch_size = {1}).".format(num_epochs, epoch_size))
    log_number_of_parameters(tl_model)
    for epoch in range(num_epochs):       # loop over epochs
        sample_count = 0
        while sample_count < epoch_size:  # loop over minibatches in the epoch
            data = minibatch_source.next_minibatch(min(mb_size, epoch_size-sample_count), input_map=input_map)
            trainer.train_minibatch(data)                                    # update model with it
            sample_count += trainer.previous_minibatch_sample_count          # count samples processed so far
            if sample_count % (100 * mb_size) == 0:
                print ("Processed {0} samples".format(sample_count))

        trainer.summarize_training_progress()

    return tl_model


# Evaluates a single image using the provided model
def eval_single_image(loaded_model, image_path, image_width, image_height):
    # load and format image (resize, RGB -> BGR, CHW -> HWC)
    img = Image.open(image_path)
    if image_path.endswith("png"):
        temp = Image.new("RGB", img.size, (255, 255, 255))
        temp.paste(img, img)
        img = temp
    resized = img.resize((image_width, image_height), Image.ANTIALIAS)
    bgr_image = np.asarray(resized, dtype=np.float32)[..., [2, 1, 0]]
    hwc_format = np.ascontiguousarray(np.rollaxis(bgr_image, 2))

    ## Alternatively: if you want to use opencv-python
    # cv_img = cv2.imread(image_path)
    # resized = cv2.resize(cv_img, (image_width, image_height), interpolation=cv2.INTER_NEAREST)
    # bgr_image = np.asarray(resized, dtype=np.float32)
    # hwc_format = np.ascontiguousarray(np.rollaxis(bgr_image, 2))

    # compute model output
    arguments = {loaded_model.arguments[0]: [hwc_format]}
    output = loaded_model.eval(arguments)

    # return softmax probabilities
    sm = softmax(output[0, 0])
    return sm.eval()


# Evaluates an image set using the provided model
def eval_test_images(loaded_model, output_file, test_map_file, image_width, image_height, max_images=-1, column_offset=0):
    num_images = sum(1 for line in open(test_map_file))
    if max_images > 0:
        num_images = min(num_images, max_images)
    print("Evaluating model output node '{0}' for {1} images.".format(new_output_node_name, num_images))

    pred_count = 0
    correct_count = 0
    np.seterr(over='raise')
    with open(output_file, 'wb') as results_file:
        with open(test_map_file, "r") as input_file:
            for line in input_file:
                tokens = line.rstrip().split('\t')
                img_file = tokens[0 + column_offset]
                probs = eval_single_image(loaded_model, img_file, image_width, image_height)

                pred_count += 1
                true_label = int(tokens[1 + column_offset])
                predicted_label = np.argmax(probs)
                if predicted_label == true_label:
                    correct_count += 1

                np.savetxt(results_file, probs[np.newaxis], fmt="%.3f")
                if pred_count % 100 == 0:
                    print("Processed {0} samples ({1} correct)".format(pred_count, (correct_count / pred_count)))
                if pred_count >= num_images:
                    break

    print ("{0} of {1} prediction were correct {2}.".format(correct_count, pred_count, (correct_count / pred_count)))


if __name__ == '__main__':
    try_set_default_device(gpu(0))
    # check for model and data existence
    if not (os.path.exists(_base_model_file) and os.path.exists(_train_map_file) and os.path.exists(_test_map_file)):
        print("Please run 'python install_data_and_model.py' first to get the required data and model.")
        exit(0)

    # You can use the following to inspect the base model and determine the desired node names
    # node_outputs = get_node_outputs(load_model(_base_model_file))
    # for out in node_outputs: print("{0} {1}".format(out.name, out.shape))

    # Train only if no model exists yet or if make_mode is set to False
    if os.path.exists(tl_model_file) and make_mode:
        print("Loading existing model from %s" % tl_model_file)
        trained_model = load_model(tl_model_file)
    else:
        trained_model = train_model(_base_model_file, _feature_node_name, _last_hidden_node_name,
                                    _image_width, _image_height, _num_channels, _num_classes, _train_map_file,
                                    max_epochs, freeze=freeze_weights)
        trained_model.save(tl_model_file)
        print("Stored trained model at %s" % tl_model_file)

    # Evaluate the test set
    eval_test_images(trained_model, output_file, _test_map_file, _image_width, _image_height)

    print("Done. Wrote output to %s" % output_file)<|MERGE_RESOLUTION|>--- conflicted
+++ resolved
@@ -8,14 +8,9 @@
 import numpy as np
 import os
 from PIL import Image
-<<<<<<< HEAD
-from cntk.device import set_default_device, gpu
+from cntk.device import try_set_default_device, gpu
 from cntk import load_model
 from cntk import Trainer, UnitType
-=======
-from cntk.device import try_set_default_device, gpu
-from cntk import load_model, Trainer, UnitType
->>>>>>> ee89640d
 from cntk.layers import Placeholder, Constant
 from cntk.logging.graph import find_by_name, get_node_outputs
 from cntk.io import MinibatchSource, ImageDeserializer, StreamDefs, StreamDef
