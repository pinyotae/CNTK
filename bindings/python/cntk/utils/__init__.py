--- conflicted
+++ resolved
@@ -17,12 +17,8 @@
 from cntk.internal import typemap
 
 # To __remove__
-<<<<<<< HEAD
 # from cntk.debugging import *
 # from cntk.logging import *
-=======
-from cntk.logging import *
->>>>>>> 4fa3203c
 # End to remove
 
 _VARIABLE_OR_FUNCTION = (cntk_py.Variable, cntk_py.Function)
