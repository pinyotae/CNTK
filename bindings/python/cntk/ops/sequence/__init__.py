--- conflicted
+++ resolved
@@ -3,13 +3,8 @@
 # for full license information.
 # ==============================================================================
 
-<<<<<<< HEAD
+import numpy as np
 from cntk.internal import typemap, sanitize_input, get_data_type
-=======
-import numpy as np
-from ...utils import get_data_type
-from cntk.internal import typemap, sanitize_input
->>>>>>> 417bf6f4
 
 from ...axis import Axis
 
