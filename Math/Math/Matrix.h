//
// <copyright file="Matrix.h" company="Microsoft">
//     Copyright (c) Microsoft Corporation.  All rights reserved.
// </copyright>
//

// TODO:
//  - remove empty-matrix checks: if an op is well-defined with empty matrices, then do it
//  - Resize() must be cheap if it does nothing  (I already did that for CPU, still to be done for GPU)
//  - an overload for Resize() to match another matrix
//  - need a way to grow a minibatch matrix without destroying its content, something like PushColumns()

#pragma once

#ifdef    _WIN32
#ifdef MATH_EXPORTS
#define MATH_API __declspec(dllexport)
#else
#define MATH_API __declspec(dllimport)
#endif
#else    // no DLLs on Linux
#define    MATH_API 
#endif

#include "Basics.h"
#include "File.h"
#include "CommonMatrix.h"
#include <limits.h>
#include <memory>   // for shared_ptr

// This class is exported from the Math.dll
namespace Microsoft { namespace MSR { namespace CNTK {


    enum CurrentDataLocation
    {
        NONE, CPU, GPU, BOTH
    };

    enum MatrixType
    { 
       UNDETERMINED, DENSE, SPARSE
    };

    // TODO: create an <ElemType>-agnostic base class, then move generic functions such as getting dims, resizing, and getting/setting as scalars
    class MATH_API MatrixBase
    {
    protected:
        //virtual ~MatrixBase() { };
        // TODO: currently this causes link errors when building DLLs
    };

    // avoid pulling in these header files for consumers of this class
    template<class ElemType> class GPUMatrix;
    template<class ElemType> class CPUMatrix;
    template<class ElemType> class GPUSparseMatrix;
    template<class ElemType> class CPUSparseMatrix;
    template<class ElemType> class DeviceBoundNumber;

    //To compy with BLAS libraries matrices are stored in ColMajor. However, by default C/C++/C# use RowMajor
    //convertion is need when passing data between Matrix and C++ matrices
    //For the best performance compile CNTKMath project with NO_SYNC preprocessor directive
    //!!!WARNING!!! This class is NOT THREAD SAFE. Test and add necessary modifications if using in multi-threaded environment    
    template<class ElemType>
    class MATH_API Matrix : public MatrixBase
    {
    private:
        mutable BaseMatrix<ElemType> *m_baseMatrix;
        mutable GPUMatrix<ElemType> *m_GPUMatrix;
        mutable CPUMatrix<ElemType> *m_CPUMatrix;
        mutable GPUSparseMatrix<ElemType> *m_GPUSparseMatrix;
        mutable CPUSparseMatrix<ElemType> *m_CPUSparseMatrix;
        mutable MatrixType m_matrixType;
        mutable CurrentDataLocation m_currentDataLocation; //Indicates which matrix is current        
        mutable DEVICEID_TYPE m_preferredDeviceId;

        mutable size_t m_numTimesDeviceChanged;
        mutable size_t m_numTimesMatrixTypeChanged;
        mutable int m_devicesTransferedTo[2];
            
        //Moves matrix from device id_from to device with id_to. This method doesn't change preferred device Id
        void _transferFromDeviceToDevice(int id_from, int id_to, bool ismoved=true,bool emptyTransfer=false) const; 
        //Moves matrix from current device to device with id_to. This method doesn't change preferred device Id
        void _transferToDevice(int id_to, bool ismoved=true, bool emptyTransfer=false) const; 
        static void DecideAndMoveToRightDevice(const Matrix<ElemType>& a, const Matrix<ElemType>& b);
        static void DecideAndMoveToRightDevice(const Matrix<ElemType>& a, const Matrix<ElemType>& b, const Matrix<ElemType>& c);
        static void CopyElementsFromDenseToSparse(CPUMatrix<ElemType>& from, CPUSparseMatrix<ElemType>& dest);

    public:
        //Constructors, destructors and other static matrix builders
        //Each constructor can take deviceId as parameter.
        //If deviceId<0 then the matrix will be based in RAM (CPUMatrix)
        //Elseif deviceId>=0 and <AUTOPLACEMATRIX, then the matrix will be based on GPU with specified deviceId
        //Else (default) if deviceId=AUTOPLACEMATRIX, the class will try to place itself on the best GPU, if fails it will go to CPU
        //The default behaiviour should be deviceId=AUTOPLACEMATRIX        
        Matrix(DEVICEID_TYPE deviceId=AUTOPLACEMATRIX); 
        Matrix(BaseMatrix<ElemType>* baseMatrix, ElemType *pArray, DEVICEID_TYPE deviceId); // constructor for setting Matrix from a base matrix (externally managed butter pArray)
        Matrix(FILE* f, const char * matrixName, DEVICEID_TYPE deviceId=AUTOPLACEMATRIX, const MatrixType matrixType = DENSE); //matrixName is used to verify that correct matrix is read.
        Matrix(const size_t numRows, const size_t numCols, DEVICEID_TYPE deviceId = AUTOPLACEMATRIX, const MatrixType matrixType = DENSE, const MatrixFormat matrixFormat = matrixFormatDense);
        Matrix(const size_t numRows, const size_t numCols, ElemType *pArray, const size_t matrixFlags=matrixFlagNormal, DEVICEID_TYPE deviceId=AUTOPLACEMATRIX, const size_t nnz=0);
        Matrix(const Matrix<ElemType>& deepCopyFrom, DEVICEID_TYPE deviceId=AUTOPLACEMATRIX);  //copy constructor, deep copy
        Matrix<ElemType>& operator=(const Matrix<ElemType>& deepCopyFrom);  //assignment operator, deep copy
        Matrix(Matrix<ElemType>&& moveFrom);  //move constructor, shallow copy
        Matrix<ElemType>& operator=(Matrix<ElemType>&& moveFrom);  //move coment operator, shallow copy

        static Matrix<ElemType> Ones(const size_t rows, const size_t cols, DEVICEID_TYPE deviceId=AUTOPLACEMATRIX);
        static Matrix<ElemType> Zeros(const size_t rows, const size_t cols, DEVICEID_TYPE deviceId=AUTOPLACEMATRIX);
        static Matrix<ElemType> Eye(const size_t rows, DEVICEID_TYPE deviceId=AUTOPLACEMATRIX);

#define USE_TIME_BASED_SEED ULONG_MAX
        static Matrix<ElemType> RandomUniform(const size_t rows, const size_t cols, const ElemType low, const ElemType high, unsigned long seed = USE_TIME_BASED_SEED, DEVICEID_TYPE deviceId = AUTOPLACEMATRIX);
        static Matrix<ElemType> RandomGaussian(const size_t rows, const size_t cols, const ElemType mean, const ElemType sigma, unsigned long seed=USE_TIME_BASED_SEED, DEVICEID_TYPE deviceId=AUTOPLACEMATRIX);

        void Clear();
        ~Matrix();

    private:
        Matrix(const MatrixFlags matrixFlags, const MatrixType matrixType, const MatrixFormat matrixFormat, DEVICEID_TYPE deviceID); //only used internally to initialize a blank matrix
        Matrix(const MatrixFlags matrixFlags, const MatrixType matrixType, DEVICEID_TYPE deviceID); //only used internally to initialize a blank matrix
        Matrix(const MatrixFlags matrixFlags, DEVICEID_TYPE deviceID); //only used internally to initialize a blank matrix
        void Init(DEVICEID_TYPE deviceID); //only used internally to initialize a blank matrix
        void SetDataLocation(CurrentDataLocation location, MatrixType type=UNDETERMINED) const;

    public:
        MatrixType GetMatrixType() const {return m_matrixType;};
        MatrixFormat GetFormat() const { return m_baseMatrix->GetFormat(); }
        bool OwnBuffer() const {return m_baseMatrix->OwnBuffer();}
        int GetDeviceId() const; //-1 if CPU, otherwise GPU CUDA device id
        DEVICEID_TYPE GetPreferredDeviceId() const { return m_preferredDeviceId; }; //-1 if CPU, otherwise GPU CUDA device id
        void SetPreferredDeviceId(DEVICEID_TYPE preferredDeviceId){ if (m_preferredDeviceId != preferredDeviceId) m_preferredDeviceId = preferredDeviceId; }
        //Moves matrix from device id_from to device with id_to. 
        //If emptyTransfer=true, then no data is ever moved, just corresponding GPU/CPU matrices are deleted and then created using empty constructor
        void TransferFromDeviceToDevice(int id_from, int id_to, bool ismoved = false,/*if false then keep source and set location to BOTH*/ bool emptyTransfer = false, bool updatePreferredDevice = true) const;
        //Same as TransferFromDeviceToDevice() but moves only if it is currently not on the target device
        void TransferToDeviceIfNotThere(int id_to, bool ismoved = false, bool emptyTransfer = false, bool updatePreferredDevice = true) const;
        void TransferToDeviceIfNotThereAndNotAutoPlace(int id_to, bool ismoved = false, bool emptyTransfer = false, bool updatePreferredDevice = true) const;
        CurrentDataLocation GetCurrentMatrixLocation() const { return m_currentDataLocation; };
        void SwitchToMatrixType(const MatrixType newMatrixType, const MatrixFormat newMatrixFormat, const bool keepValues); //sets matrix type between dense and sparse
        size_t GetNumRows() const;
        size_t GetNumCols() const;
        size_t GetNumElements() const;
        bool HasNoElements() const { return GetNumElements() == 0; }
        wchar_t* GetMatrixName() const;
        void SetMatrixName(const wchar_t* s);
        bool IsEmpty() const;  
        size_t BufferSize() const;
        ElemType* BufferPointer() const;
        size_t NzCount() const;

        ElemType* CopyToArray() const; //allocated by the callee but need to be deleted by the caller
        size_t CopyToArray(ElemType*& arrayCopyTo, size_t& currentArraySize) const;  //allocated by the callee but need to be deleted by the caller
        // colStride specifies leading dimension of dst.
        // REVIEW alexeyk: GPU version copies from device to host only, implement all versions (device <-> host).
        void CopySection(size_t numRows, size_t numCols, ElemType* dst, size_t colStride) const; 

        Matrix<ElemType> ColumnSlice(size_t startColumn, size_t numCols) const;

        // difference between AssignColumnSlice and SetColumnSlice 
        // AssignColumnSlice :      this(:, startColumn:startColumn+numCols-1) = fromMatrix(:, startColumn: startColumn+numCols-1) 
        // SetColumnSlice    :      this(:, startColumn:startColumn+numCols-1) = fromMatrix(:, 0: startColumn+numCols-1) 
        // AssignColumnSlice do not transfer data, it uses external data
        // SetColumnSlice    copies data 

        Matrix<ElemType>& AssignColumnSlice(const Matrix<ElemType>& fromMatrix, size_t startColumn, size_t numCols);
        Matrix<ElemType>& SetColumnSlice(const Matrix<ElemType>& fromMatrix, size_t startColumn, size_t numCols);

        void ShiftBy(int numShift);

        // TODO: all these scalars should be passed as doubles and cast down inside
        void NormalGrad(Matrix<ElemType>& gradients, Matrix<ElemType>& functionValues, const ElemType learnRatePerSample, const ElemType momentum);
        ElemType Adagrad(Matrix<ElemType>& gradients, const bool needAveMultiplier);
        void FSAdagrad(size_t mbSize, Matrix<ElemType>& gradients, Matrix<ElemType>& functionValues, const ElemType learnRatePerSample, const ElemType momentum);
        ElemType RmsProp(Matrix<ElemType>& gradients, ElemType RMS_GAMMA, ElemType RMS_WGT_INC, ElemType RMS_WGT_MAX, ElemType RMS_WGT_DEC, ElemType RMS_WGT_MIN, const bool needAveMultiplier);

        // TODO: should Reshape() return a new Matrix object that contains a reference to the original?
        void Reshape(const size_t numRows, const size_t numCols);
        void Resize(const size_t numRows, const size_t numCols, const size_t numNZElemToReserve = 10000, bool growOnly = true);  //by default we only reallocate if need to grow        
        void VerifySize(size_t rows, size_t cols)
        {
            if (rows != GetNumRows() || cols != GetNumCols())
                LogicError("VerifySize: expected m_functionValues size %d x %d, but it is %d x %d",
                (int)rows, (int)cols, (int)GetNumRows(), (int)GetNumCols());
        }

        // update number of columns
        // TODO: a future version may want to enforce retaining the content, to allow dynamically growing layouts column by column (when size is not known upfront)
        void ResizeColumns(const size_t numCols) { Resize(GetNumRows(), numCols); }

        // similarl to the repmat operation in matlab or octave
        static Matrix<ElemType> RepMat(const Matrix<ElemType>& frmMat, const size_t rows, const size_t cols);

        size_t GetAllocatedSize() const;
        void Reset(); // reset for sparse matrix

        const ElemType operator() (const size_t row, const size_t col) const;
        ElemType& operator() (const size_t row, const size_t col);
        ElemType Get00Element() const;

        void SetValue(const ElemType v);
        void SetValue(const DeviceBoundNumber<ElemType>& db_number);
        void SetValue(const Matrix<ElemType>& deepCopyFrom, const MatrixFormat format=matrixFormatSparseCSR);
        void SetValue(const size_t numRows, const size_t numCols, ElemType *pArray, const size_t matrixFlags=matrixFlagNormal, int deviceId=MANAGEDEXTERN);
        void SetValue(const size_t rIdx, const size_t cIdx, ElemType val);  // set matrix sparsely
        static ElemType MakeNan(size_t payload);
        void Invalidate() { SetValue(MakeNan(__LINE__)); }
        void SetMatrixFromCSCFormat(const CPUSPARSE_INDEX_TYPE *h_CSCCol, const CPUSPARSE_INDEX_TYPE *h_Row, const ElemType *h_Val,
            const size_t nz, const size_t numRows, const size_t numCols);

        void SetColumn(const ElemType* colPointer, size_t colInd);
        void SetColumn(const ElemType val, size_t colInd);
        void SetColumn(const Matrix<ElemType>& valMat, size_t colInd);

        void SetDiagonalValue(const ElemType v);
        void SetDiagonalValue(Matrix<ElemType>& vector);
        void SetUniformRandomValue(const ElemType low, const ElemType high, unsigned long seed=USE_TIME_BASED_SEED);
        void SetGaussianRandomValue(const ElemType mean, const ElemType sigma, unsigned long seed=USE_TIME_BASED_SEED);
        void SetUniformRandomMask(const ElemType maskRate, const ElemType scaleValue, unsigned long seed=USE_TIME_BASED_SEED); 
        void AddGaussianRandomValue(const ElemType mean, const ElemType sigma, unsigned long seed=USE_TIME_BASED_SEED);
        Matrix<ElemType>& AssignNoiseContrastiveEstimation(const Matrix<ElemType>& a, const Matrix<ElemType>& b, const Matrix<ElemType>& c, const Matrix<ElemType>& bias, Matrix<ElemType>& tmp);

        Matrix<ElemType>& AssignNCEDerivative(const Matrix<ElemType>& tmp, const Matrix<ElemType>& a, const Matrix<ElemType>& b, const Matrix<ElemType>& c, size_t inputIndex);
        Matrix<ElemType>& AssignSoftmaxSum(const Matrix<ElemType>& a, const Matrix<ElemType>& softmax);
        Matrix<ElemType>& AssignNceUnnormalizedEval(const Matrix<ElemType>& a, const Matrix<ElemType>& b, const Matrix<ElemType>& c, const Matrix<ElemType>& bias);

        Matrix<ElemType> Transpose(); // This method doesn't change state of Matrix. It should be a const function
        Matrix<ElemType>& AssignTransposeOf (const Matrix<ElemType>& a);

        Matrix<ElemType>& operator+= (const ElemType alpha);
        Matrix<ElemType> operator+ (const ElemType alpha) const;
        Matrix<ElemType>& AssignSumOf(const ElemType alpha, const Matrix<ElemType>& a);

        Matrix<ElemType>& operator+= (const Matrix<ElemType>& a);
        Matrix<ElemType> operator+ (const Matrix<ElemType>& a) const;
        Matrix<ElemType>& AssignSumOf(const Matrix<ElemType>& a, const Matrix<ElemType>& b);

        Matrix<ElemType>& operator-= (const ElemType alpha);
        Matrix<ElemType> operator- (const ElemType alpha) const;
        Matrix<ElemType>& AssignDifferenceOf(const ElemType alpha, const Matrix<ElemType>& a);
        Matrix<ElemType>& AssignDifferenceOf(const Matrix<ElemType>& a, const ElemType alpha);

        Matrix<ElemType>& operator-= (const Matrix<ElemType>& a);
        Matrix<ElemType> operator- (const Matrix<ElemType>& a) const;
        Matrix<ElemType>& AssignDifferenceOf(const Matrix<ElemType>& a, const Matrix<ElemType>& b);

        Matrix<ElemType>& operator*= (const ElemType alpha);
        Matrix<ElemType> operator* (const ElemType alpha) const;
        Matrix<ElemType>& AssignProductOf(const ElemType alpha, const Matrix<ElemType>& a);

        Matrix<ElemType> operator* (const Matrix<ElemType>& a) const;
        Matrix<ElemType>& AssignProductOf (const Matrix<ElemType>& a, const bool transposeA, const Matrix<ElemType>& b, const bool transposeB);

        Matrix<ElemType>& operator/= (ElemType alpha);
        Matrix<ElemType> operator/ (ElemType alpha) const;        

        Matrix<ElemType>& operator^= (ElemType alpha); //element-wise power
        Matrix<ElemType> operator^ (ElemType alpha) const; //element-wise power
        Matrix<ElemType>& AssignElementPowerOf(const Matrix<ElemType>& a, const ElemType power);

        Matrix<ElemType>& ElementMultiplyWith (const Matrix<ElemType>& a);
        Matrix<ElemType>& AssignElementProductOf (const Matrix<ElemType>& a, const Matrix<ElemType>& b);
        Matrix<ElemType>& AddElementProductOf (const Matrix<ElemType>& a, const Matrix<ElemType>& b);

        Matrix<ElemType>& AssignElementDivisionOf (const Matrix<ElemType>& a, const Matrix<ElemType>& b);
        Matrix<ElemType>& ElementDivideBy(const Matrix<ElemType>& a);

        Matrix<ElemType>& ColumnElementMultiplyWith(const Matrix<ElemType>& a);
        Matrix<ElemType>& RowElementMultiplyWith(const Matrix<ElemType>& a);

        Matrix<ElemType>& ColumnElementDivideBy(const Matrix<ElemType>& a);
        Matrix<ElemType>& RowElementDivideBy(const Matrix<ElemType>& a);

        Matrix<ElemType>& ElementInverse();
        Matrix<ElemType>& AssignElementInverseOf (const Matrix<ElemType>& a);

        Matrix<ElemType>& InplaceLinearRectifierDerivative();
        Matrix<ElemType>& AssignLinearRectifierDerivativeOf (const Matrix<ElemType>& a);

        Matrix<ElemType>& InplaceSigmoidDerivative();
        Matrix<ElemType>& AssignSigmoidDerivativeOf (const Matrix<ElemType>& a);

        Matrix<ElemType>& InplaceSigmoid();
        Matrix<ElemType>& AssignSigmoidOf (const Matrix<ElemType>& a);

        Matrix<ElemType>& InplaceTanh();
        Matrix<ElemType>& AssignTanhOf (const Matrix<ElemType>& a);

        Matrix<ElemType>& InplaceLogSoftmax (const bool isColWise);
        Matrix<ElemType>& AssignLogSoftmaxOf (const Matrix<ElemType>& a, const bool isColWise);

        //sequence training 
        Matrix<ElemType>& DropFrame(const Matrix<ElemType>& label, const Matrix<ElemType>& gamma, const ElemType & threshhold);
        Matrix<ElemType>& AssignSequenceError(const ElemType hsmoothingWeight, const Matrix<ElemType>& label, const Matrix<ElemType>& dnnoutput, const Matrix<ElemType>& gamma, ElemType alpha);

        Matrix<ElemType>& InplaceSqrt();
        Matrix<ElemType>& AssignSqrtOf (const Matrix<ElemType>& a);

        Matrix<ElemType>& InplaceExp();
        Matrix<ElemType>& AssignExpOf (const Matrix<ElemType>& a);

        Matrix<ElemType>& InplaceLog();
        Matrix<ElemType>& AssignLogOf (const Matrix<ElemType>& a);

        Matrix<ElemType>& InplaceCosine();
        Matrix<ElemType>& AssignCosineOf (const Matrix<ElemType>& a);

        Matrix<ElemType>& InplaceNegativeSine();
        Matrix<ElemType>& AssignNegativeSineOf (const Matrix<ElemType>& a);

        Matrix<ElemType>& InplaceLog10();
        Matrix<ElemType>& AssignLog10Of (const Matrix<ElemType>& a);

        Matrix<ElemType>& InplaceAbs();
        Matrix<ElemType>& AssignAbsOf (const Matrix<ElemType>& a);

        Matrix<ElemType>& InplaceTruncateBottom (const ElemType threshold);
        Matrix<ElemType>& AssignTruncateBottomOf (const Matrix<ElemType>& a, const ElemType threshold);
        Matrix<ElemType>& InplaceTruncateTop (const ElemType threshold);
        Matrix<ElemType>& AssignTruncateTopOf (const Matrix<ElemType>& a, const ElemType threshold);
        Matrix<ElemType>& InplaceTruncate (const ElemType threshold);
        Matrix<ElemType>& InplaceSoftThreshold(const ElemType threshold);

        Matrix<ElemType>& SetToZeroIfAbsLessThan (const ElemType threshold);

        DeviceBoundNumber<ElemType> Sum_AsDeviceBoundNum() const;
        ElemType SumOfAbsElements() const; //sum of all abs(elements)
        ElemType SumOfElements() const; //sum of all elements
        Matrix<ElemType>& AssignSumOfElements(const Matrix<ElemType>& a);

        ElemType LogAddSumOfElements() const;

        Matrix<ElemType>&  AssignToRowSliceValuesOf(const Matrix<ElemType>& a, const size_t startIndex, const size_t numRows);
        Matrix<ElemType>&  AssignRowSliceValuesOf(const Matrix<ElemType>& a, const size_t startIndex, const size_t numRows);
        Matrix<ElemType>&  AddToRowSliceValuesOf(const Matrix<ElemType>& a, const size_t startIndex, const size_t numRows); 
        Matrix<ElemType>&  AddWithRowSliceValuesOf(const Matrix<ElemType>& a, const size_t startIndex, const size_t numRows);
        Matrix<ElemType>&  AssignRowStackValuesOf(const std::vector<const Matrix<ElemType>*>& inputMatrices, const size_t sliceStartCol, const size_t sliceNumCols);

        Matrix<ElemType>&  AssignRepeatOf(const Matrix<ElemType>& a, const size_t numRowRepeats, const size_t numColRepeats);
        Matrix<ElemType>&  AddToRowRepeatValuesOf(const Matrix<ElemType>& a, const size_t numRepeats);

        Matrix<ElemType>&  AssignPositiveAndShiftedNegSample(const Matrix<ElemType>& a, const size_t posNumber, const size_t negNumber, const size_t shiftNumber);
        Matrix<ElemType>&  AddFoldedPositiveAndShiftedNegSample(const Matrix<ElemType>& a, const size_t posNumber, const size_t negNumber, const size_t shiftNumber);
        
        bool IsEqualTo(const Matrix<ElemType>& a, const ElemType threshold = 1e-8) const;

        static void VectorSum(const Matrix<ElemType>& a, Matrix<ElemType>& c, const bool isColWise);

        void VectorNorm1(Matrix<ElemType>& c, const bool isColWise) const;
        Matrix<ElemType>& AssignVectorNorm1Of(Matrix<ElemType>& a, const bool isColWise);

        void VectorNorm2(Matrix<ElemType>& c, const bool isColWise) const;
        Matrix<ElemType>& AssignVectorNorm2Of(Matrix<ElemType>& a, const bool isColWise);

        void VectorNormInf(Matrix<ElemType>& c, const bool isColWise) const;
        Matrix<ElemType>& AssignVectorNormInfOf(Matrix<ElemType>& a, const bool isColWise);

        Matrix<ElemType>& AssignInnerProductOf(const Matrix<ElemType>& a, const Matrix<ElemType>& b, const bool isColWise);
        Matrix<ElemType>& AssignKhatriRaoProductOf(const Matrix<ElemType>& a, const Matrix<ElemType>& b);
        Matrix<ElemType>& AddColumnReshapeProductOf(const Matrix<ElemType>& a, const Matrix<ElemType>& b, const bool transposeAColumn);

        Matrix<ElemType>& AddWithScaleOf(ElemType alpha, const Matrix<ElemType>& a);

        ElemType FrobeniusNorm() const;
        Matrix<ElemType>& AssignFrobeniusNormOf(const Matrix<ElemType>& a);

        ElemType MatrixNormInf() const;
        ElemType MatrixNorm1() const;
        ElemType MatrixNorm0() const; //number of non-zero elemets
        Matrix<ElemType>& AssignSignOf(const Matrix<ElemType>& a);
        Matrix<ElemType>& AddSignOf(const Matrix<ElemType>& a);
        void VectorMax(Matrix<ElemType>& maxIndexes, Matrix<ElemType>& maxValues, const bool isColWise) const;
        void VectorMin(Matrix<ElemType>& mainndexes, Matrix<ElemType>& minValues, const bool isColWise) const;

        Matrix<ElemType>&  AssignNumOfDiff(const Matrix<ElemType>& a, const Matrix<ElemType>& b); 

        Matrix<ElemType>& AssignInnerProductOfMatrices(const Matrix<ElemType>& a, const Matrix<ElemType>& b); //this method will resize(1,1) first

        bool HasNan (const char * name) const;
        size_t CountNanInf() const;

        void Print(const char* matrixName, size_t rowStart, size_t rowEnd, size_t colStart, size_t colEnd) const;
        void Print(const char* matrixName = nullptr) const; //print whole matrix. can be expensive

        Matrix<ElemType>& AssignPackedConvolutionInput(const Matrix<ElemType>& inputSubBatch, 
                                                 const size_t inputWidth, const size_t inputHeight, const size_t inputChannels,
                                                 const size_t outputWidth, const size_t outputHeight, const size_t outputChannels,
                                                 const size_t kernelWidth, const size_t kernelHeight, const size_t horizontalSubsample, const size_t verticalSubsample, 
                                                 const bool zeroPadding = false); 
        Matrix<ElemType>& UnpackConvolutionInput(Matrix<ElemType>& inputSubBatch, 
                                                 const size_t inputWidth, const size_t inputHeight, const size_t inputChannels,
                                                 const size_t outputWidth, const size_t outputHeight, const size_t outputChannels,
                                                 const size_t kernelWidth, const size_t kernelHeight, const size_t horizontalSubsample, const size_t verticalSubsample, 
                                                 const bool zeroPadding = false) const; 
        Matrix<ElemType>& AssignMaxPoolingResult(const Matrix<ElemType>& inputBatch, const size_t channels, 
                                                 const size_t inputWidth, const size_t inputHeight,  const size_t inputSizePerSample, 
                                                 const size_t outputWidth, const size_t outputHeight, const size_t outputSizePerSample, 
                                                 const size_t windowWidth, const size_t windowHeight, const size_t horizontalSubsample, const size_t verticalSubsample);
        Matrix<ElemType>& AddMaxPoolingGradient(const Matrix<ElemType>& outputGradientBatch, const Matrix<ElemType>& inputBatch, const Matrix<ElemType>& outputBatch, 
                                                 const size_t channels, 
                                                 const size_t inputWidth, const size_t inputHeight, const size_t inputSizePerSample, 
                                                 const size_t outputWidth, const size_t outputHeight, const size_t outputSizePerSample, 
                                                 const size_t windowWidth, const size_t windowHeight, const size_t horizontalSubsample, const size_t verticalSubsample);
        Matrix<ElemType>& AssignAveragePoolingResult(const Matrix<ElemType>& inputBatch, const size_t channels, 
                                                 const size_t inputWidth, const size_t inputHeight,  const size_t inputSizePerSample, 
                                                 const size_t outputWidth, const size_t outputHeight, const size_t outputSizePerSample, 
                                                 const size_t windowWidth, const size_t windowHeight, const size_t horizontalSubsample, const size_t verticalSubsample);
        Matrix<ElemType>& AddAveragePoolingGradient(const Matrix<ElemType>& outputGradientBatch, 
                                                 const size_t channels, 
                                                 const size_t inputWidth, const size_t inputHeight, const size_t inputSizePerSample, 
                                                 const size_t outputWidth, const size_t outputHeight, const size_t outputSizePerSample, 
                                                 const size_t windowWidth, const size_t windowHeight, const size_t horizontalSubsample, const size_t verticalSubsample);
    public:
        // TODO: why are these not static? And why are they here?
        ElemType Exp10(ElemType num); 
        ElemType Mod(ElemType x , ElemType y);
        ElemType LogAdd(ElemType x, ElemType y);

    public:
        static DEVICEID_TYPE GetBestGPUDeviceId(); //{ return GPUMatrix<ElemType>::GetBestGPUDeviceId();}

        //static BLAS functions

        // singular value decomposition of A as A = U*SIGMA*VT
        static void SVD(const Matrix<ElemType>& A, Matrix<ElemType>& SIGMA, Matrix<ElemType>& U, Matrix<ElemType>& VT, Matrix<ElemType>& W);

        static void MultiplyAndWeightedAdd(ElemType alpha, const Matrix<ElemType>& a, const bool transposeA, const Matrix<ElemType>& b, const bool transposeB, 
            ElemType beta, Matrix<ElemType>& c);
        static void MultiplyAndAdd(const Matrix<ElemType>& a, const bool transposeA, const Matrix<ElemType>& b, const bool transposeB, Matrix<ElemType>& c);
        static void Multiply(const Matrix<ElemType>& a, const bool transposeA, const Matrix<ElemType>& b, const bool transposeB, Matrix<ElemType>& c);
        static void Multiply(const Matrix<ElemType>& a, const Matrix<ElemType>& b, Matrix<ElemType>& c);

        static void ScaleAndAdd(ElemType alpha, const Matrix<ElemType>& a, Matrix<ElemType>& c);
        static void ScaleAndAdd(ElemType alpha, const Matrix<ElemType>& a, ElemType beta, Matrix<ElemType>& c);
        static void AddScaledDifference(const ElemType alpha, const Matrix<ElemType>& a, const Matrix<ElemType>& b, Matrix<ElemType>& c);
        static void AssignScaledDifference(const ElemType alpha, const Matrix<ElemType>& a, const Matrix<ElemType>& b, Matrix<ElemType>& c);
        static void AddScaledDifference(const Matrix<ElemType>& alpha, const Matrix<ElemType>& a, const Matrix<ElemType>& b, Matrix<ElemType>& c);
        static void AssignScaledDifference(const Matrix<ElemType>& alpha, const Matrix<ElemType>& a, const Matrix<ElemType>& b, Matrix<ElemType>& c);

        static void AddElementToElement(const Matrix<ElemType>& a, const size_t ai, const size_t aj, Matrix<ElemType>& c, const size_t ci, const size_t cj); 
        //static void AddLogElementToElement(const Matrix<ElemType>& a, const size_t ai, const size_t aj, Matrix<ElemType>& c, const size_t ci, const size_t cj); 
        static void AssignElementToElement(const Matrix<ElemType>& a, const size_t ai, const size_t aj, Matrix<ElemType>& c, const size_t ci, const size_t cj); 
        static void MinusOneAt(Matrix<ElemType>& c, const size_t position);

        static void Scale(ElemType alpha, Matrix<ElemType>& a);
        static void Scale(const Matrix<ElemType>& alpha, Matrix<ElemType>& a); //In this case Matrix alpha must be 1x1
        static void Scale(ElemType alpha, const Matrix<ElemType>& a, Matrix<ElemType>& c);
        static void InnerProduct (const Matrix<ElemType>& a, const Matrix<ElemType>& b, Matrix<ElemType>& c, const bool isColWise);
        static ElemType InnerProductOfMatrices(const Matrix<ElemType>& a, const Matrix<ElemType>& b);
        static void ElementWisePower (ElemType alpha, const Matrix<ElemType>& a, Matrix<ElemType>& c);

        static bool AreEqual(const Matrix<ElemType>& a, const Matrix<ElemType>& b, const ElemType threshold = 1e-8);
        static bool HasElement(const Matrix<ElemType>& a, const ElemType value = 0.0);

    public:
        void Read(File& stream);
        void Write(File& stream) const;

        Matrix<ElemType>& Shift(const Matrix<ElemType>& a, int shift);

        Matrix<ElemType>& AssignElementProductOfWithShiftNeg(const Matrix<ElemType>& a, const Matrix<ElemType>& b, size_t shift, size_t negnumber);
        Matrix<ElemType>& AssignInnerProductOfWithShiftNeg(const Matrix<ElemType>& a, const Matrix<ElemType>& b, const bool isColWise, size_t shift, size_t negnumber);
        static void InnerProductWithShiftNeg(const Matrix<ElemType>& a, const Matrix<ElemType>& b, Matrix<ElemType>& c, const bool isColWise, size_t shift, size_t negnumber);
        Matrix<ElemType>& GetARowByIndex(const Matrix<ElemType>& a, size_t index);
        static void ConductRowElementMultiplyWithShift(const Matrix<ElemType>& a, const Matrix<ElemType>& b, Matrix<ElemType>& c, size_t shift, bool bFirstmatrixfixed);
        Matrix<ElemType>& AssignElementProductOfWithShift(const Matrix<ElemType>& a, const Matrix<ElemType>& b, size_t shift);

    public:
        static void RCRFBackwardCompute(const Matrix<ElemType>& alpha, Matrix<ElemType>& beta,
            Matrix<ElemType>& functionValues, const Matrix<ElemType>& lbls,
            const Matrix<ElemType>& pos_scores, const Matrix<ElemType>& pair_scores, const int shift);

        static void RCRFTransGrdCompute(const Matrix<ElemType>& lbls,
            const Matrix<ElemType>&   alpha,
            const Matrix<ElemType>& beta,
            const Matrix<ElemType>& pair_scores,
            Matrix<ElemType>& grd,
            const int startLbl, /// the time 0 start symbol in the output layer
            const int shift);

        template<typename T>
        friend class MatrixQuantizer;

        template<typename T>
        friend class QuantizedMatrix;
    };

    // overload I/O operators
    template<class ElemType>
    File& operator>>(File& stream, Matrix<ElemType>& M) { M.Read(stream); return stream; }
    template<class ElemType>
    File& operator<<(File& stream, const Matrix<ElemType>& M) { M.Write(stream); return stream; }

    typedef Matrix<float> SingleMatrix;
    typedef Matrix<double> DoubleMatrix;

<<<<<<< HEAD
    // MBLayout -- layout information of minibatch
    // This stores:
    //  - number of time steps and parallel sequences (their product is equal to the #columns in the minibatch)
    //  - whether the data is sequential or not
    //  - MinibatchPackingFlags for every (sequence, time step)
    //  - a column-wise OR of those flags for fast testing entire time steps at once
    // This object allocates its storage lazily, i.e. if there are no flags ever set, no memory is allocated. This is transparent to the caller.
    // Note: With truncated BPTT, it is possible to have sequential data, yet not a single flag set in a minibatch (if all frames are sequence-internal ranges).
    // Contract between ComputationNode, ComputationNetwork, and MBLayout:
    //  - if a node has no MBLayout, m_{function,gradient}Values are not samples (they are not activations or input data), but e.g. model parameters
    //  - ComputationNode::GetNumCols() == MBLayout::GetNumTimeSteps() * MBLayout::GetNumParallelSequences()
    //  - ComputationNetwork ensures that m_{function,gradient}Values are allocated correctly before calling EvaluateThisNode() on a node
    // TODO: move this to an appropriate place and name it properly. This class has no relationship with Matrix
    // NOTE: This class represents an ongoing abstraction of an originally distributed/code-duped way of defining and accessing the MB layout.
    //       Some code below represents the actual use cases I encountered. Not all are, I believe, needed to be as they are; this class could be simplified/streamlined much further.
    //       Some wackiness below is explained by this.
    // TODO: frame-randomized MBs are now represented as one stream of many frames. This is wrong; they should be one-frame utterances with many streams. Once we fully abstract out Data access, this can be changed easily.
    struct MBLayout
    {
        typedef std::shared_ptr<MBLayout> MBLayoutPtr;

        MBLayout() : m_sentenceBoundaryFlags(CPUDEVICE) { Init(1, 0, false); }
        MBLayout(size_t numParallelSequences, size_t numTimeSteps, bool dataIsSequential) : m_sentenceBoundaryFlags(CPUDEVICE) { Init(numParallelSequences, numTimeSteps, dataIsSequential); }

        // copy the content of another MBLayoutPtr over
        // Use this instead of actual assignment to make it super-obvious that this is not copying the pointer but actual content. The pointer is kept fixed.
        void CopyFrom(const MBLayoutPtr & other) { *this = *other; }
        void MoveFrom(MBLayoutPtr other) { *this = move(*other); other->Init(0, 0, false); }    // destructive copy that steals ownership if the content, like std::move()
    private:
        MBLayout & operator=(const MBLayout &) = default;   // make this private --use CopyFrom() instead, which makes it very clear that it's copying content, not copying the reference
    public:

        // resize and reset all frames to None (note: this is an invalid state and must be fixed by caller afterwards)
        void Init(size_t numParallelSequences, size_t numTimeSteps, bool dataIsSequential)
        {
            // remember the dimensions..
            m_numParallelSequences = numParallelSequences;
            m_numTimeSteps = numTimeSteps;
            m_dataIsSequential = dataIsSequential;
            // ...but don't actually allocate anything
            m_sentenceBoundaryFlags.Resize(0, 0);
            m_minibatchPackingFlags.clear();
        }

        size_t GetNumTimeSteps()         const { return m_numTimeSteps; }
        size_t GetNumParallelSequences() const { return m_numParallelSequences; }   // note: if initialized as a dummy, m_numParallelSequences is set to 1

        // how many columns the MB should be allocated for
        size_t GetNumCols()              const { return GetNumTimeSteps() * GetNumParallelSequences(); }

    private:
        // test whether we have not allocated anything (will also return true if the minibatch is empty)
        bool IsEmpty() const { return m_minibatchPackingFlags.empty(); }
        // call this before ever writing anything--this will create the matrix/vector upon first use
        void LazyAlloc() const
        {
            if (!IsEmpty() || m_numTimeSteps == 0)
                return;
            // this is where the actual allocation happens
            m_sentenceBoundaryFlags.Resize(m_numParallelSequences, m_numTimeSteps);
            m_sentenceBoundaryFlags.SetValue((float)((int)MinibatchPackingFlags::None));
            m_minibatchPackingFlags.assign(m_sentenceBoundaryFlags.GetNumCols(), MinibatchPackingFlags::None);
        }
    public:

        // compare whether two layouts are the same
        bool operator==(const MBLayout & other) const
        {
            // for now just check the object identity
            // TODO: in the future, we also need to compare the content; and we need to define "equal", e.g. w.r.t. missing features
            return this == &other;
        }

        // get boundary flags
        MinibatchPackingFlags Get(size_t t) const { return IsEmpty() ? MinibatchPackingFlags::None : m_minibatchPackingFlags[t]; }
        MinibatchPackingFlags Get(size_t id, size_t t) const { return IsEmpty() ? MinibatchPackingFlags::None : (MinibatchPackingFlags)(int)m_sentenceBoundaryFlags(id, t); }

        // test boundary flags for a specific condition
        bool Is(size_t t, MinibatchPackingFlags f) const { return (Get(t) & f) != 0; }
        bool Is(size_t id, size_t t, MinibatchPackingFlags f) const { return (Get(id, t) & f) != 0; }
        // TODO: swap id and t for all of these functions; t is the more important parameter

        // tests if Is() is false for every frame and sequence
        // If this returns true, it means that boundary information need not be considered, just process the whole thing in one go.
        // TODO: Can it ever happen that no flag is set, yet we have m_numParallelSequences != 1? Or does that simply not matter?
        // This is currently the case for frame randomization.
        bool IsAllNone() const { return IsEmpty(); }

        // set a boundary flag (OR it on top of the existing layout)
        void Set(size_t id, size_t t, MinibatchPackingFlags f)
        {
            if (f == MinibatchPackingFlags::None)   // actually not setting anything: skip allocation
                return;
            if ((f & (MinibatchPackingFlags::SequenceStart | MinibatchPackingFlags::SequenceEnd)) && !m_dataIsSequential)
                LogicError("MBLayout::Set: attempted to set SequenceStart or -End in a layout with !m_dataIsSequential");
            LazyAlloc();
            m_sentenceBoundaryFlags.SetValue(id, t, (float)(((MinibatchPackingFlags)(int)m_sentenceBoundaryFlags(id, t)) | f));
            m_minibatchPackingFlags[t] |= f;
        }

        // TODO: This can go away once frame mode returns multiple sequence sof one frame each; or we can test against cols==1
        // HAH! This function is only ever used for Decimate(). It can completely go away, as can methods of the same name in the readers!
        bool RequireSentenceSeg() const { return m_dataIsSequential; }        // this is the name of a function on DataReader which really belongs here

#if 0   // (I thought I need this, but don't. Keeping it anyway, maybe we need it again in the future.)
        // compute the number of actual samples in this layout (not counting NoLabel ones)
        // This is only expensive for a weirdo configuration of multiple variable-length sequences that still normalizes the gradient over the total # seen samples.
        size_t DetermineActualNumSamples() const
        {
            size_t n = GetNumTimeSteps() * GetNumParallelSequences();
            if (!IsAllNone())
            {
                for (size_t t = 0; t < GetNumTimeSteps(); t++)
                {
                    if (Is(t, MinibatchPackingFlags::NoInput)) for (size_t s = 0; s < GetNumParallelSequences(); s++)
                    {
                        if (Is(s, t, MinibatchPackingFlags::NoInput))
                            n--;
                    }
                }
            }
            return n;
        }
#endif

    private:
        size_t m_numTimeSteps;
        size_t m_numParallelSequences;
        bool m_dataIsSequential;
        // TODO: ^^ is m_dataIsSequential necessary? Can it be derived from, say, m_numTimeSteps == 1 && IsAllNone()?

        /// a matrix of n_stream x n_length
        /// n_stream is the number of streams
        /// n_length is the maximum lenght of each stream
        /// for example, two sentences used in parallel in one minibatch would be
        /// [2 x 5] if the max length of one of the sentences is 5
        /// the elements of the matrix is 0, 1, or -1, defined as ((int) MinibatchPackingFlags::SequenceStart), ((int) MinibatchPackingFlags::None), ((int) MinibatchPackingFlags::NoInput) in cbasetype.h 
        /// 0 1 1 0 1
        /// 1 0 1 0 0 
        /// for two parallel data streams. The first has two sentences, with 0 indicating begining of a sentence
        /// the second data stream has two sentences, with 0 indicating begining of sentences
        /// you may use 1 even if a sentence begins at that position, in this case, the trainer will carry over hidden states to the following
        /// frame. 
        mutable Matrix<float> m_sentenceBoundaryFlags;  // (t,stream)
        // ^^ float -> MinibatchPackingFlags, right? Or unsigned char; or change that to 'char' because Matrix<char> already exists
        // This matrix ^^ is always in CPU memory  --TODO: should rather be a matrix of some int
        /// conditionally point to either a pointer to that provided by network, or point to 
        /// an individual sentence boundary info, which happens if timeStep > 1 is required for PastValue node
        /// a matrix of 1 x n_length
        /// != 0 denotes the case that there exists sentence begin or no_labels case in this frame
        /// == 0 denotes such case is not in this frame
        mutable vector<MinibatchPackingFlags> m_minibatchPackingFlags;  // column-wise OR over m_sentenceBoundaryFlags for fast testing

    public:
        // specialized functions to replicate old behavior that shouldn't be there but I cannot test
        // TODO: these should all go away one day

        // get info for one frame; used in DelayedValueNode
        // TODO: clean this up, we can do this more nicely. DelayedValueNode can just access individual elements, like everybody else.
        pair<Matrix<float>, MinibatchPackingFlags> GetFrame(size_t t) const
        {
            LazyAlloc();
            return make_pair(m_sentenceBoundaryFlags.ColumnSlice(t, 1), m_minibatchPackingFlags[t]);
        }

        // same as Set() but not ORing  --TODO: is this distinction needed?
        void SetWithoutOr(size_t id, size_t t, MinibatchPackingFlags f)
        {
            if (f == MinibatchPackingFlags::None)
                return;
            LazyAlloc();
            m_sentenceBoundaryFlags.SetValue(id, t, (float)(int)f); // no OR
            m_minibatchPackingFlags[t] |= f;
        }
        // needed in DelayedValueNodeBase
        // TODO: this is wicked in that the matrix keeps only the NoLabel flag, while the vector keeps all (just gets ORed into)
        void Mask(size_t id, size_t t, MinibatchPackingFlags f)
        {
            if (IsEmpty())
                return;
            m_sentenceBoundaryFlags.SetValue(id, t, (float)(((MinibatchPackingFlags)(int)m_sentenceBoundaryFlags(id, t)) & f));
            //m_minibatchPackingFlags[t] &= f;
        }
        // for LSTMNode ony, which is deprecated, only to make it compile easily:  also used in FindBestPathWithVariableLength() and FindBestPath() in a strange way
        Matrix<float> & GetM() { LazyAlloc(); return m_sentenceBoundaryFlags; }

        // TODO: this function is only used in Kaldi2Reader for the moment, and
        //       we plan to remove it in the future. It copies the current
        //       MBLayout from an existing object but only copies <numTimeSteps>
        //       steps starting from <startTimeStep>.
        void CopyFromRange(const MBLayoutPtr & other, size_t startTimeStep, size_t numTimeSteps)
        {
            m_numParallelSequences = other->m_numParallelSequences;
            m_numTimeSteps = numTimeSteps;
            m_dataIsSequential = other->m_dataIsSequential;
            m_sentenceBoundaryFlags.SetValue(other->m_sentenceBoundaryFlags.ColumnSlice(startTimeStep, numTimeSteps));
            m_minibatchPackingFlags.resize(numTimeSteps);
            m_minibatchPackingFlags.assign(
                other->m_minibatchPackingFlags.begin() + startTimeStep,
                other->m_minibatchPackingFlags.begin() + startTimeStep + numTimeSteps);
        }
    };
    typedef MBLayout::MBLayoutPtr MBLayoutPtr;

    // there is a version of ColumnSlice() in ComputationNode that abstracts the number of streams
    // TODO: This may not belong here, but having it in ComputeNode would require syntax changes, while having it as a member here only requires a local find-replace. Let's make it work first, then decide how to refactor.
    // the looping versions of EvaluateThisNode(FrameRange()) and ComputeInputPartial() take a frame range, through this structure
    // It can cast from a size_t, i.e. those functions can be called passing a size_t in place of the FrameRange.
    // TODO: We should also have a FrameRange that selects a single sequence instead of all. Currently now possible since that would require Matrix::RowSlice()
    // TODO: Where this design currently breaks:  // <- BUGBUG: I think these are outdated
    //  - BatchModeNodes must access GetNumParallelSequences(), yet operate on the whole sequence
    //  - likewise, LSTMNode does its own iteration, hence needs access to GetNumParallelSequences() or NumCols() in the whole-batch iterator
    // TODO: This will in the future be able to hold sub-ranges for nested loops as well.
    // BUGBUG: These are currently broken and will need to be fixed:
    //  - ClassBasedCrossEntropyWithSoftmaxNode and CRFNode do not support > 1 parallel sequence
    //  - ReshapeNode:
    //      Matrix<ElemType> sliceOutputGrad = GradientSlice(frameRange/*TODO: delete this:*/.Check(frameRange.t() * outputSamplesInRecurrentStep, outputSamplesInRecurrentStep, m_pMBLayout));
    //    using a differeren #sequences. Find out what this really means.
    struct FrameRange
    {
        size_t timeIdxInSeq;              // start frame; SIZE_MAX = all frames in MB
        size_t seqIndex;                  // sequence index; SIZE_MAX = all sequences in MB (most common case)

        // can construct from a single size_t -> a single-frame range
        FrameRange(size_t timeIdxInSeq) : timeIdxInSeq(timeIdxInSeq), seqIndex(SIZE_MAX) {}

        // or without arguments -> entire minibatch / no frame-range
        FrameRange() : timeIdxInSeq(SIZE_MAX), seqIndex(SIZE_MAX) {}

        // create a FrameRange that accesses a single sequence only
        // FrameRange(t).Sequence(seq)
        FrameRange Sequence(size_t s) const
        {
            FrameRange ret = *this;
            ret.seqIndex = s;
            return ret;
        }

        // code that can only handle single-frame ranges will call t() to get the time index, which will throw if numFrames != 1
        // Some functions need just the time index, e.g. for looking up stuff in m_boundaryInfo. That's where an unscaled index is needed (as opposed to startColumn()).
        size_t t() const { EnsureNotAllFrames(); return timeIdxInSeq; }
        // multi-frame slice case: these two get startFrame and numFrames
        //size_t StartColumn() const { EnsureNotAllFrames(); return timeIdxInSeq * samplesInRecurrentStep; }
        //size_t NumCols() const { EnsureNotAllFrames(); return samplesInRecurrentStep; }
        // TODO: remove these ^^ two in favor of these vv
        size_t StartColumn(const shared_ptr<MBLayout> & pMBLayout) const { EnsureNotAllFrames(); return timeIdxInSeq * pMBLayout->GetNumParallelSequences(); }
        size_t NumCols(const shared_ptr<MBLayout> & pMBLayout) const { EnsureNotAllFrames(); return pMBLayout->GetNumParallelSequences(); }
        bool IsAllFrames() const { return timeIdxInSeq == SIZE_MAX; } // if true then above functions may not be called; caller must use entire batch instead

        const FrameRange & Check(size_t expectedStartColumn, size_t expectedNumCols, const shared_ptr<MBLayout> & pMBLayout) const
        {
            if (!IsAllFrames() && (expectedStartColumn != StartColumn(pMBLayout) || expectedNumCols != NumCols(pMBLayout)))
                LogicError("FrameRange::Check: FrameRange object gives different range than original explicit code. Logic is borked.");
            return *this;
        }
        const FrameRange & Check_t(size_t expectedNumCols, const shared_ptr<MBLayout> & pMBLayout) const
        {
            if (!IsAllFrames())
                Check(t() * expectedNumCols, expectedNumCols, pMBLayout);
            return *this;
        }
    private:
        void EnsureNotAllFrames() const
        {
            if (IsAllFrames())
                LogicError("FrameRange::t() called when frame range refers to whole minibatch");
        }
    };

    // class for defining an iteration over a sequence
    // Currently supports time sequences, forward and backward.
    // TODO: It is meant to some day generalize to multi-dimensional iterations, e.g. across an image:
    //  - abstract delay direction to be multi-dimensional (let's call it FrameStep)
    //  - DelayedValueNode::direction gets replaced with a FrameStep
    //  - recInfo->m_isForwardLoop will be replaced by a FrameStep
    //  - FrameRangeIterator derives from FrameStep, and operator++ adds tat to FrameRange
    // Longer-term, we will also have nested structures. For those, FrameRangeIterations will be able to be instantiated from FrameRange objects to loop over their nested dimension.
    class FrameRangeIteration
    {
        MBLayoutPtr m_pMBLayout;
        int m_delay;
    public:
        // This class is returned by begin() and end().
        // It is a FrameRange with additions ++ and != operators needed in the for loop.
        class FrameRangeIterator : public FrameRange
        {
            ptrdiff_t m_step;
        public:
            FrameRangeIterator(const FrameRange & begin, ptrdiff_t step) : FrameRange(begin), m_step(step) { }
            bool operator!=(const FrameRangeIterator & other) const { return timeIdxInSeq != other.timeIdxInSeq; }
            void operator++(int) { timeIdxInSeq = (size_t)(m_step + (ptrdiff_t)timeIdxInSeq); }    // going through (int) to avoid undefined behavior
        };
        // iterators for iterating forward
        FrameRangeIterator begin() const
        {
            if (m_delay < 0) return FrameRangeIterator(FrameRange(0), +1);
            else return FrameRangeIterator(FrameRange(m_pMBLayout->GetNumTimeSteps()-1), -1);
        }
        FrameRangeIterator end() const
        {
            if (m_delay > 0) return FrameRangeIterator(FrameRange((size_t)-1), 0);
            else return FrameRangeIterator(FrameRange(m_pMBLayout->GetNumTimeSteps()), 0);
        }
        // iterators for iterating in reverse order (as needed for gradient update)
        FrameRangeIterator rbegin() const
        {
            if (m_delay > 0) return FrameRangeIterator(FrameRange(0), +1);
            else return FrameRangeIterator(FrameRange(m_pMBLayout->GetNumTimeSteps() - 1), -1);
        }
        FrameRangeIterator rend() const
        {
            if (m_delay < 0) return FrameRangeIterator(FrameRange((size_t)-1), 0);
            else return FrameRangeIterator(FrameRange(m_pMBLayout->GetNumTimeSteps()), 0);
        }
        // one-dimensional iteration (time sequences)
        // Delay specifies from which side the delayed value comes from:
        //  - for left-to-right models -> pass delay = -1
        //  - for right-to-left models -> pass delay = +1
        FrameRangeIteration(MBLayoutPtr pMBLayout, int delay) : m_pMBLayout(pMBLayout), m_delay(delay) { }
        // in the future we may consier multi-dimensional iterators such as iterators over images
    };

=======
>>>>>>> 16e934ec
}}}
<|MERGE_RESOLUTION|>--- conflicted
+++ resolved
@@ -1,820 +1,495 @@
-//
-// <copyright file="Matrix.h" company="Microsoft">
-//     Copyright (c) Microsoft Corporation.  All rights reserved.
-// </copyright>
-//
-
-// TODO:
-//  - remove empty-matrix checks: if an op is well-defined with empty matrices, then do it
-//  - Resize() must be cheap if it does nothing  (I already did that for CPU, still to be done for GPU)
-//  - an overload for Resize() to match another matrix
-//  - need a way to grow a minibatch matrix without destroying its content, something like PushColumns()
-
-#pragma once
-
-#ifdef    _WIN32
-#ifdef MATH_EXPORTS
-#define MATH_API __declspec(dllexport)
-#else
-#define MATH_API __declspec(dllimport)
-#endif
-#else    // no DLLs on Linux
-#define    MATH_API 
-#endif
-
-#include "Basics.h"
-#include "File.h"
-#include "CommonMatrix.h"
-#include <limits.h>
-#include <memory>   // for shared_ptr
-
-// This class is exported from the Math.dll
-namespace Microsoft { namespace MSR { namespace CNTK {
-
-
-    enum CurrentDataLocation
-    {
-        NONE, CPU, GPU, BOTH
-    };
-
-    enum MatrixType
-    { 
-       UNDETERMINED, DENSE, SPARSE
-    };
-
-    // TODO: create an <ElemType>-agnostic base class, then move generic functions such as getting dims, resizing, and getting/setting as scalars
-    class MATH_API MatrixBase
-    {
-    protected:
-        //virtual ~MatrixBase() { };
-        // TODO: currently this causes link errors when building DLLs
-    };
-
-    // avoid pulling in these header files for consumers of this class
-    template<class ElemType> class GPUMatrix;
-    template<class ElemType> class CPUMatrix;
-    template<class ElemType> class GPUSparseMatrix;
-    template<class ElemType> class CPUSparseMatrix;
-    template<class ElemType> class DeviceBoundNumber;
-
-    //To compy with BLAS libraries matrices are stored in ColMajor. However, by default C/C++/C# use RowMajor
-    //convertion is need when passing data between Matrix and C++ matrices
-    //For the best performance compile CNTKMath project with NO_SYNC preprocessor directive
-    //!!!WARNING!!! This class is NOT THREAD SAFE. Test and add necessary modifications if using in multi-threaded environment    
-    template<class ElemType>
-    class MATH_API Matrix : public MatrixBase
-    {
-    private:
-        mutable BaseMatrix<ElemType> *m_baseMatrix;
-        mutable GPUMatrix<ElemType> *m_GPUMatrix;
-        mutable CPUMatrix<ElemType> *m_CPUMatrix;
-        mutable GPUSparseMatrix<ElemType> *m_GPUSparseMatrix;
-        mutable CPUSparseMatrix<ElemType> *m_CPUSparseMatrix;
-        mutable MatrixType m_matrixType;
-        mutable CurrentDataLocation m_currentDataLocation; //Indicates which matrix is current        
-        mutable DEVICEID_TYPE m_preferredDeviceId;
-
-        mutable size_t m_numTimesDeviceChanged;
-        mutable size_t m_numTimesMatrixTypeChanged;
-        mutable int m_devicesTransferedTo[2];
-            
-        //Moves matrix from device id_from to device with id_to. This method doesn't change preferred device Id
-        void _transferFromDeviceToDevice(int id_from, int id_to, bool ismoved=true,bool emptyTransfer=false) const; 
-        //Moves matrix from current device to device with id_to. This method doesn't change preferred device Id
-        void _transferToDevice(int id_to, bool ismoved=true, bool emptyTransfer=false) const; 
-        static void DecideAndMoveToRightDevice(const Matrix<ElemType>& a, const Matrix<ElemType>& b);
-        static void DecideAndMoveToRightDevice(const Matrix<ElemType>& a, const Matrix<ElemType>& b, const Matrix<ElemType>& c);
-        static void CopyElementsFromDenseToSparse(CPUMatrix<ElemType>& from, CPUSparseMatrix<ElemType>& dest);
-
-    public:
-        //Constructors, destructors and other static matrix builders
-        //Each constructor can take deviceId as parameter.
-        //If deviceId<0 then the matrix will be based in RAM (CPUMatrix)
-        //Elseif deviceId>=0 and <AUTOPLACEMATRIX, then the matrix will be based on GPU with specified deviceId
-        //Else (default) if deviceId=AUTOPLACEMATRIX, the class will try to place itself on the best GPU, if fails it will go to CPU
-        //The default behaiviour should be deviceId=AUTOPLACEMATRIX        
-        Matrix(DEVICEID_TYPE deviceId=AUTOPLACEMATRIX); 
-        Matrix(BaseMatrix<ElemType>* baseMatrix, ElemType *pArray, DEVICEID_TYPE deviceId); // constructor for setting Matrix from a base matrix (externally managed butter pArray)
-        Matrix(FILE* f, const char * matrixName, DEVICEID_TYPE deviceId=AUTOPLACEMATRIX, const MatrixType matrixType = DENSE); //matrixName is used to verify that correct matrix is read.
-        Matrix(const size_t numRows, const size_t numCols, DEVICEID_TYPE deviceId = AUTOPLACEMATRIX, const MatrixType matrixType = DENSE, const MatrixFormat matrixFormat = matrixFormatDense);
-        Matrix(const size_t numRows, const size_t numCols, ElemType *pArray, const size_t matrixFlags=matrixFlagNormal, DEVICEID_TYPE deviceId=AUTOPLACEMATRIX, const size_t nnz=0);
-        Matrix(const Matrix<ElemType>& deepCopyFrom, DEVICEID_TYPE deviceId=AUTOPLACEMATRIX);  //copy constructor, deep copy
-        Matrix<ElemType>& operator=(const Matrix<ElemType>& deepCopyFrom);  //assignment operator, deep copy
-        Matrix(Matrix<ElemType>&& moveFrom);  //move constructor, shallow copy
-        Matrix<ElemType>& operator=(Matrix<ElemType>&& moveFrom);  //move coment operator, shallow copy
-
-        static Matrix<ElemType> Ones(const size_t rows, const size_t cols, DEVICEID_TYPE deviceId=AUTOPLACEMATRIX);
-        static Matrix<ElemType> Zeros(const size_t rows, const size_t cols, DEVICEID_TYPE deviceId=AUTOPLACEMATRIX);
-        static Matrix<ElemType> Eye(const size_t rows, DEVICEID_TYPE deviceId=AUTOPLACEMATRIX);
-
-#define USE_TIME_BASED_SEED ULONG_MAX
-        static Matrix<ElemType> RandomUniform(const size_t rows, const size_t cols, const ElemType low, const ElemType high, unsigned long seed = USE_TIME_BASED_SEED, DEVICEID_TYPE deviceId = AUTOPLACEMATRIX);
-        static Matrix<ElemType> RandomGaussian(const size_t rows, const size_t cols, const ElemType mean, const ElemType sigma, unsigned long seed=USE_TIME_BASED_SEED, DEVICEID_TYPE deviceId=AUTOPLACEMATRIX);
-
-        void Clear();
-        ~Matrix();
-
-    private:
-        Matrix(const MatrixFlags matrixFlags, const MatrixType matrixType, const MatrixFormat matrixFormat, DEVICEID_TYPE deviceID); //only used internally to initialize a blank matrix
-        Matrix(const MatrixFlags matrixFlags, const MatrixType matrixType, DEVICEID_TYPE deviceID); //only used internally to initialize a blank matrix
-        Matrix(const MatrixFlags matrixFlags, DEVICEID_TYPE deviceID); //only used internally to initialize a blank matrix
-        void Init(DEVICEID_TYPE deviceID); //only used internally to initialize a blank matrix
-        void SetDataLocation(CurrentDataLocation location, MatrixType type=UNDETERMINED) const;
-
-    public:
-        MatrixType GetMatrixType() const {return m_matrixType;};
-        MatrixFormat GetFormat() const { return m_baseMatrix->GetFormat(); }
-        bool OwnBuffer() const {return m_baseMatrix->OwnBuffer();}
-        int GetDeviceId() const; //-1 if CPU, otherwise GPU CUDA device id
-        DEVICEID_TYPE GetPreferredDeviceId() const { return m_preferredDeviceId; }; //-1 if CPU, otherwise GPU CUDA device id
-        void SetPreferredDeviceId(DEVICEID_TYPE preferredDeviceId){ if (m_preferredDeviceId != preferredDeviceId) m_preferredDeviceId = preferredDeviceId; }
-        //Moves matrix from device id_from to device with id_to. 
-        //If emptyTransfer=true, then no data is ever moved, just corresponding GPU/CPU matrices are deleted and then created using empty constructor
-        void TransferFromDeviceToDevice(int id_from, int id_to, bool ismoved = false,/*if false then keep source and set location to BOTH*/ bool emptyTransfer = false, bool updatePreferredDevice = true) const;
-        //Same as TransferFromDeviceToDevice() but moves only if it is currently not on the target device
-        void TransferToDeviceIfNotThere(int id_to, bool ismoved = false, bool emptyTransfer = false, bool updatePreferredDevice = true) const;
-        void TransferToDeviceIfNotThereAndNotAutoPlace(int id_to, bool ismoved = false, bool emptyTransfer = false, bool updatePreferredDevice = true) const;
-        CurrentDataLocation GetCurrentMatrixLocation() const { return m_currentDataLocation; };
-        void SwitchToMatrixType(const MatrixType newMatrixType, const MatrixFormat newMatrixFormat, const bool keepValues); //sets matrix type between dense and sparse
-        size_t GetNumRows() const;
-        size_t GetNumCols() const;
-        size_t GetNumElements() const;
-        bool HasNoElements() const { return GetNumElements() == 0; }
-        wchar_t* GetMatrixName() const;
-        void SetMatrixName(const wchar_t* s);
-        bool IsEmpty() const;  
-        size_t BufferSize() const;
-        ElemType* BufferPointer() const;
-        size_t NzCount() const;
-
-        ElemType* CopyToArray() const; //allocated by the callee but need to be deleted by the caller
-        size_t CopyToArray(ElemType*& arrayCopyTo, size_t& currentArraySize) const;  //allocated by the callee but need to be deleted by the caller
-        // colStride specifies leading dimension of dst.
-        // REVIEW alexeyk: GPU version copies from device to host only, implement all versions (device <-> host).
-        void CopySection(size_t numRows, size_t numCols, ElemType* dst, size_t colStride) const; 
-
-        Matrix<ElemType> ColumnSlice(size_t startColumn, size_t numCols) const;
-
-        // difference between AssignColumnSlice and SetColumnSlice 
-        // AssignColumnSlice :      this(:, startColumn:startColumn+numCols-1) = fromMatrix(:, startColumn: startColumn+numCols-1) 
-        // SetColumnSlice    :      this(:, startColumn:startColumn+numCols-1) = fromMatrix(:, 0: startColumn+numCols-1) 
-        // AssignColumnSlice do not transfer data, it uses external data
-        // SetColumnSlice    copies data 
-
-        Matrix<ElemType>& AssignColumnSlice(const Matrix<ElemType>& fromMatrix, size_t startColumn, size_t numCols);
-        Matrix<ElemType>& SetColumnSlice(const Matrix<ElemType>& fromMatrix, size_t startColumn, size_t numCols);
-
-        void ShiftBy(int numShift);
-
-        // TODO: all these scalars should be passed as doubles and cast down inside
-        void NormalGrad(Matrix<ElemType>& gradients, Matrix<ElemType>& functionValues, const ElemType learnRatePerSample, const ElemType momentum);
-        ElemType Adagrad(Matrix<ElemType>& gradients, const bool needAveMultiplier);
-        void FSAdagrad(size_t mbSize, Matrix<ElemType>& gradients, Matrix<ElemType>& functionValues, const ElemType learnRatePerSample, const ElemType momentum);
-        ElemType RmsProp(Matrix<ElemType>& gradients, ElemType RMS_GAMMA, ElemType RMS_WGT_INC, ElemType RMS_WGT_MAX, ElemType RMS_WGT_DEC, ElemType RMS_WGT_MIN, const bool needAveMultiplier);
-
-        // TODO: should Reshape() return a new Matrix object that contains a reference to the original?
-        void Reshape(const size_t numRows, const size_t numCols);
-        void Resize(const size_t numRows, const size_t numCols, const size_t numNZElemToReserve = 10000, bool growOnly = true);  //by default we only reallocate if need to grow        
+//
+// <copyright file="Matrix.h" company="Microsoft">
+//     Copyright (c) Microsoft Corporation.  All rights reserved.
+// </copyright>
+//
+
+// TODO:
+//  - remove empty-matrix checks: if an op is well-defined with empty matrices, then do it
+//  - Resize() must be cheap if it does nothing  (I already did that for CPU, still to be done for GPU)
+//  - an overload for Resize() to match another matrix
+//  - need a way to grow a minibatch matrix without destroying its content, something like PushColumns()
+
+#pragma once
+
+#ifdef    _WIN32
+#ifdef MATH_EXPORTS
+#define MATH_API __declspec(dllexport)
+#else
+#define MATH_API __declspec(dllimport)
+#endif
+#else    // no DLLs on Linux
+#define    MATH_API 
+#endif
+
+#include "Basics.h"
+#include "File.h"
+#include "CommonMatrix.h"
+#include <limits.h>
+#include <memory>   // for shared_ptr
+
+// This class is exported from the Math.dll
+namespace Microsoft { namespace MSR { namespace CNTK {
+
+
+    enum CurrentDataLocation
+    {
+        NONE, CPU, GPU, BOTH
+    };
+
+    enum MatrixType
+    { 
+       UNDETERMINED, DENSE, SPARSE
+    };
+
+    // TODO: create an <ElemType>-agnostic base class, then move generic functions such as getting dims, resizing, and getting/setting as scalars
+    class MATH_API MatrixBase
+    {
+    protected:
+        //virtual ~MatrixBase() { };
+        // TODO: currently this causes link errors when building DLLs
+    };
+
+    // avoid pulling in these header files for consumers of this class
+    template<class ElemType> class GPUMatrix;
+    template<class ElemType> class CPUMatrix;
+    template<class ElemType> class GPUSparseMatrix;
+    template<class ElemType> class CPUSparseMatrix;
+    template<class ElemType> class DeviceBoundNumber;
+
+    //To compy with BLAS libraries matrices are stored in ColMajor. However, by default C/C++/C# use RowMajor
+    //convertion is need when passing data between Matrix and C++ matrices
+    //For the best performance compile CNTKMath project with NO_SYNC preprocessor directive
+    //!!!WARNING!!! This class is NOT THREAD SAFE. Test and add necessary modifications if using in multi-threaded environment    
+    template<class ElemType>
+    class MATH_API Matrix : public MatrixBase
+    {
+    private:
+        mutable BaseMatrix<ElemType> *m_baseMatrix;
+        mutable GPUMatrix<ElemType> *m_GPUMatrix;
+        mutable CPUMatrix<ElemType> *m_CPUMatrix;
+        mutable GPUSparseMatrix<ElemType> *m_GPUSparseMatrix;
+        mutable CPUSparseMatrix<ElemType> *m_CPUSparseMatrix;
+        mutable MatrixType m_matrixType;
+        mutable CurrentDataLocation m_currentDataLocation; //Indicates which matrix is current        
+        mutable DEVICEID_TYPE m_preferredDeviceId;
+
+        mutable size_t m_numTimesDeviceChanged;
+        mutable size_t m_numTimesMatrixTypeChanged;
+        mutable int m_devicesTransferedTo[2];
+            
+        //Moves matrix from device id_from to device with id_to. This method doesn't change preferred device Id
+        void _transferFromDeviceToDevice(int id_from, int id_to, bool ismoved=true,bool emptyTransfer=false) const; 
+        //Moves matrix from current device to device with id_to. This method doesn't change preferred device Id
+        void _transferToDevice(int id_to, bool ismoved=true, bool emptyTransfer=false) const; 
+        static void DecideAndMoveToRightDevice(const Matrix<ElemType>& a, const Matrix<ElemType>& b);
+        static void DecideAndMoveToRightDevice(const Matrix<ElemType>& a, const Matrix<ElemType>& b, const Matrix<ElemType>& c);
+        static void CopyElementsFromDenseToSparse(CPUMatrix<ElemType>& from, CPUSparseMatrix<ElemType>& dest);
+
+    public:
+        //Constructors, destructors and other static matrix builders
+        //Each constructor can take deviceId as parameter.
+        //If deviceId<0 then the matrix will be based in RAM (CPUMatrix)
+        //Elseif deviceId>=0 and <AUTOPLACEMATRIX, then the matrix will be based on GPU with specified deviceId
+        //Else (default) if deviceId=AUTOPLACEMATRIX, the class will try to place itself on the best GPU, if fails it will go to CPU
+        //The default behaiviour should be deviceId=AUTOPLACEMATRIX        
+        Matrix(DEVICEID_TYPE deviceId=AUTOPLACEMATRIX); 
+        Matrix(BaseMatrix<ElemType>* baseMatrix, ElemType *pArray, DEVICEID_TYPE deviceId); // constructor for setting Matrix from a base matrix (externally managed butter pArray)
+        Matrix(FILE* f, const char * matrixName, DEVICEID_TYPE deviceId=AUTOPLACEMATRIX, const MatrixType matrixType = DENSE); //matrixName is used to verify that correct matrix is read.
+        Matrix(const size_t numRows, const size_t numCols, DEVICEID_TYPE deviceId = AUTOPLACEMATRIX, const MatrixType matrixType = DENSE, const MatrixFormat matrixFormat = matrixFormatDense);
+        Matrix(const size_t numRows, const size_t numCols, ElemType *pArray, const size_t matrixFlags=matrixFlagNormal, DEVICEID_TYPE deviceId=AUTOPLACEMATRIX, const size_t nnz=0);
+        Matrix(const Matrix<ElemType>& deepCopyFrom, DEVICEID_TYPE deviceId=AUTOPLACEMATRIX);  //copy constructor, deep copy
+        Matrix<ElemType>& operator=(const Matrix<ElemType>& deepCopyFrom);  //assignment operator, deep copy
+        Matrix(Matrix<ElemType>&& moveFrom);  //move constructor, shallow copy
+        Matrix<ElemType>& operator=(Matrix<ElemType>&& moveFrom);  //move coment operator, shallow copy
+
+        static Matrix<ElemType> Ones(const size_t rows, const size_t cols, DEVICEID_TYPE deviceId=AUTOPLACEMATRIX);
+        static Matrix<ElemType> Zeros(const size_t rows, const size_t cols, DEVICEID_TYPE deviceId=AUTOPLACEMATRIX);
+        static Matrix<ElemType> Eye(const size_t rows, DEVICEID_TYPE deviceId=AUTOPLACEMATRIX);
+
+#define USE_TIME_BASED_SEED ULONG_MAX
+        static Matrix<ElemType> RandomUniform(const size_t rows, const size_t cols, const ElemType low, const ElemType high, unsigned long seed = USE_TIME_BASED_SEED, DEVICEID_TYPE deviceId = AUTOPLACEMATRIX);
+        static Matrix<ElemType> RandomGaussian(const size_t rows, const size_t cols, const ElemType mean, const ElemType sigma, unsigned long seed=USE_TIME_BASED_SEED, DEVICEID_TYPE deviceId=AUTOPLACEMATRIX);
+
+        void Clear();
+        ~Matrix();
+
+    private:
+        Matrix(const MatrixFlags matrixFlags, const MatrixType matrixType, const MatrixFormat matrixFormat, DEVICEID_TYPE deviceID); //only used internally to initialize a blank matrix
+        Matrix(const MatrixFlags matrixFlags, const MatrixType matrixType, DEVICEID_TYPE deviceID); //only used internally to initialize a blank matrix
+        Matrix(const MatrixFlags matrixFlags, DEVICEID_TYPE deviceID); //only used internally to initialize a blank matrix
+        void Init(DEVICEID_TYPE deviceID); //only used internally to initialize a blank matrix
+        void SetDataLocation(CurrentDataLocation location, MatrixType type=UNDETERMINED) const;
+
+    public:
+        MatrixType GetMatrixType() const {return m_matrixType;};
+        MatrixFormat GetFormat() const { return m_baseMatrix->GetFormat(); }
+        bool OwnBuffer() const {return m_baseMatrix->OwnBuffer();}
+        int GetDeviceId() const; //-1 if CPU, otherwise GPU CUDA device id
+        DEVICEID_TYPE GetPreferredDeviceId() const { return m_preferredDeviceId; }; //-1 if CPU, otherwise GPU CUDA device id
+        void SetPreferredDeviceId(DEVICEID_TYPE preferredDeviceId){ if (m_preferredDeviceId != preferredDeviceId) m_preferredDeviceId = preferredDeviceId; }
+        //Moves matrix from device id_from to device with id_to. 
+        //If emptyTransfer=true, then no data is ever moved, just corresponding GPU/CPU matrices are deleted and then created using empty constructor
+        void TransferFromDeviceToDevice(int id_from, int id_to, bool ismoved = false,/*if false then keep source and set location to BOTH*/ bool emptyTransfer = false, bool updatePreferredDevice = true) const;
+        //Same as TransferFromDeviceToDevice() but moves only if it is currently not on the target device
+        void TransferToDeviceIfNotThere(int id_to, bool ismoved = false, bool emptyTransfer = false, bool updatePreferredDevice = true) const;
+        void TransferToDeviceIfNotThereAndNotAutoPlace(int id_to, bool ismoved = false, bool emptyTransfer = false, bool updatePreferredDevice = true) const;
+        CurrentDataLocation GetCurrentMatrixLocation() const { return m_currentDataLocation; };
+        void SwitchToMatrixType(const MatrixType newMatrixType, const MatrixFormat newMatrixFormat, const bool keepValues); //sets matrix type between dense and sparse
+        size_t GetNumRows() const;
+        size_t GetNumCols() const;
+        size_t GetNumElements() const;
+        bool HasNoElements() const { return GetNumElements() == 0; }
+        wchar_t* GetMatrixName() const;
+        void SetMatrixName(const wchar_t* s);
+        bool IsEmpty() const;  
+        size_t BufferSize() const;
+        ElemType* BufferPointer() const;
+        size_t NzCount() const;
+
+        ElemType* CopyToArray() const; //allocated by the callee but need to be deleted by the caller
+        size_t CopyToArray(ElemType*& arrayCopyTo, size_t& currentArraySize) const;  //allocated by the callee but need to be deleted by the caller
+        // colStride specifies leading dimension of dst.
+        // REVIEW alexeyk: GPU version copies from device to host only, implement all versions (device <-> host).
+        void CopySection(size_t numRows, size_t numCols, ElemType* dst, size_t colStride) const; 
+
+        Matrix<ElemType> ColumnSlice(size_t startColumn, size_t numCols) const;
+
+        // difference between AssignColumnSlice and SetColumnSlice 
+        // AssignColumnSlice :      this(:, startColumn:startColumn+numCols-1) = fromMatrix(:, startColumn: startColumn+numCols-1) 
+        // SetColumnSlice    :      this(:, startColumn:startColumn+numCols-1) = fromMatrix(:, 0: startColumn+numCols-1) 
+        // AssignColumnSlice do not transfer data, it uses external data
+        // SetColumnSlice    copies data 
+
+        Matrix<ElemType>& AssignColumnSlice(const Matrix<ElemType>& fromMatrix, size_t startColumn, size_t numCols);
+        Matrix<ElemType>& SetColumnSlice(const Matrix<ElemType>& fromMatrix, size_t startColumn, size_t numCols);
+
+        void ShiftBy(int numShift);
+
+        // TODO: all these scalars should be passed as doubles and cast down inside
+        void NormalGrad(Matrix<ElemType>& gradients, Matrix<ElemType>& functionValues, const ElemType learnRatePerSample, const ElemType momentum);
+        ElemType Adagrad(Matrix<ElemType>& gradients, const bool needAveMultiplier);
+        void FSAdagrad(size_t mbSize, Matrix<ElemType>& gradients, Matrix<ElemType>& functionValues, const ElemType learnRatePerSample, const ElemType momentum);
+        ElemType RmsProp(Matrix<ElemType>& gradients, ElemType RMS_GAMMA, ElemType RMS_WGT_INC, ElemType RMS_WGT_MAX, ElemType RMS_WGT_DEC, ElemType RMS_WGT_MIN, const bool needAveMultiplier);
+
+        // TODO: should Reshape() return a new Matrix object that contains a reference to the original?
+        void Reshape(const size_t numRows, const size_t numCols);
+        void Resize(const size_t numRows, const size_t numCols, const size_t numNZElemToReserve = 10000, bool growOnly = true);  //by default we only reallocate if need to grow        
         void VerifySize(size_t rows, size_t cols)
         {
             if (rows != GetNumRows() || cols != GetNumCols())
                 LogicError("VerifySize: expected m_functionValues size %d x %d, but it is %d x %d",
                 (int)rows, (int)cols, (int)GetNumRows(), (int)GetNumCols());
         }
-
-        // update number of columns
-        // TODO: a future version may want to enforce retaining the content, to allow dynamically growing layouts column by column (when size is not known upfront)
-        void ResizeColumns(const size_t numCols) { Resize(GetNumRows(), numCols); }
-
-        // similarl to the repmat operation in matlab or octave
-        static Matrix<ElemType> RepMat(const Matrix<ElemType>& frmMat, const size_t rows, const size_t cols);
-
-        size_t GetAllocatedSize() const;
-        void Reset(); // reset for sparse matrix
-
-        const ElemType operator() (const size_t row, const size_t col) const;
-        ElemType& operator() (const size_t row, const size_t col);
-        ElemType Get00Element() const;
-
-        void SetValue(const ElemType v);
-        void SetValue(const DeviceBoundNumber<ElemType>& db_number);
-        void SetValue(const Matrix<ElemType>& deepCopyFrom, const MatrixFormat format=matrixFormatSparseCSR);
-        void SetValue(const size_t numRows, const size_t numCols, ElemType *pArray, const size_t matrixFlags=matrixFlagNormal, int deviceId=MANAGEDEXTERN);
-        void SetValue(const size_t rIdx, const size_t cIdx, ElemType val);  // set matrix sparsely
-        static ElemType MakeNan(size_t payload);
-        void Invalidate() { SetValue(MakeNan(__LINE__)); }
-        void SetMatrixFromCSCFormat(const CPUSPARSE_INDEX_TYPE *h_CSCCol, const CPUSPARSE_INDEX_TYPE *h_Row, const ElemType *h_Val,
-            const size_t nz, const size_t numRows, const size_t numCols);
-
-        void SetColumn(const ElemType* colPointer, size_t colInd);
-        void SetColumn(const ElemType val, size_t colInd);
-        void SetColumn(const Matrix<ElemType>& valMat, size_t colInd);
-
-        void SetDiagonalValue(const ElemType v);
-        void SetDiagonalValue(Matrix<ElemType>& vector);
-        void SetUniformRandomValue(const ElemType low, const ElemType high, unsigned long seed=USE_TIME_BASED_SEED);
-        void SetGaussianRandomValue(const ElemType mean, const ElemType sigma, unsigned long seed=USE_TIME_BASED_SEED);
-        void SetUniformRandomMask(const ElemType maskRate, const ElemType scaleValue, unsigned long seed=USE_TIME_BASED_SEED); 
-        void AddGaussianRandomValue(const ElemType mean, const ElemType sigma, unsigned long seed=USE_TIME_BASED_SEED);
-        Matrix<ElemType>& AssignNoiseContrastiveEstimation(const Matrix<ElemType>& a, const Matrix<ElemType>& b, const Matrix<ElemType>& c, const Matrix<ElemType>& bias, Matrix<ElemType>& tmp);
-
-        Matrix<ElemType>& AssignNCEDerivative(const Matrix<ElemType>& tmp, const Matrix<ElemType>& a, const Matrix<ElemType>& b, const Matrix<ElemType>& c, size_t inputIndex);
-        Matrix<ElemType>& AssignSoftmaxSum(const Matrix<ElemType>& a, const Matrix<ElemType>& softmax);
-        Matrix<ElemType>& AssignNceUnnormalizedEval(const Matrix<ElemType>& a, const Matrix<ElemType>& b, const Matrix<ElemType>& c, const Matrix<ElemType>& bias);
-
-        Matrix<ElemType> Transpose(); // This method doesn't change state of Matrix. It should be a const function
-        Matrix<ElemType>& AssignTransposeOf (const Matrix<ElemType>& a);
-
-        Matrix<ElemType>& operator+= (const ElemType alpha);
-        Matrix<ElemType> operator+ (const ElemType alpha) const;
-        Matrix<ElemType>& AssignSumOf(const ElemType alpha, const Matrix<ElemType>& a);
-
-        Matrix<ElemType>& operator+= (const Matrix<ElemType>& a);
-        Matrix<ElemType> operator+ (const Matrix<ElemType>& a) const;
-        Matrix<ElemType>& AssignSumOf(const Matrix<ElemType>& a, const Matrix<ElemType>& b);
-
-        Matrix<ElemType>& operator-= (const ElemType alpha);
-        Matrix<ElemType> operator- (const ElemType alpha) const;
-        Matrix<ElemType>& AssignDifferenceOf(const ElemType alpha, const Matrix<ElemType>& a);
-        Matrix<ElemType>& AssignDifferenceOf(const Matrix<ElemType>& a, const ElemType alpha);
-
-        Matrix<ElemType>& operator-= (const Matrix<ElemType>& a);
-        Matrix<ElemType> operator- (const Matrix<ElemType>& a) const;
-        Matrix<ElemType>& AssignDifferenceOf(const Matrix<ElemType>& a, const Matrix<ElemType>& b);
-
-        Matrix<ElemType>& operator*= (const ElemType alpha);
-        Matrix<ElemType> operator* (const ElemType alpha) const;
-        Matrix<ElemType>& AssignProductOf(const ElemType alpha, const Matrix<ElemType>& a);
-
-        Matrix<ElemType> operator* (const Matrix<ElemType>& a) const;
-        Matrix<ElemType>& AssignProductOf (const Matrix<ElemType>& a, const bool transposeA, const Matrix<ElemType>& b, const bool transposeB);
-
-        Matrix<ElemType>& operator/= (ElemType alpha);
-        Matrix<ElemType> operator/ (ElemType alpha) const;        
-
-        Matrix<ElemType>& operator^= (ElemType alpha); //element-wise power
-        Matrix<ElemType> operator^ (ElemType alpha) const; //element-wise power
-        Matrix<ElemType>& AssignElementPowerOf(const Matrix<ElemType>& a, const ElemType power);
-
-        Matrix<ElemType>& ElementMultiplyWith (const Matrix<ElemType>& a);
-        Matrix<ElemType>& AssignElementProductOf (const Matrix<ElemType>& a, const Matrix<ElemType>& b);
-        Matrix<ElemType>& AddElementProductOf (const Matrix<ElemType>& a, const Matrix<ElemType>& b);
-
-        Matrix<ElemType>& AssignElementDivisionOf (const Matrix<ElemType>& a, const Matrix<ElemType>& b);
-        Matrix<ElemType>& ElementDivideBy(const Matrix<ElemType>& a);
-
-        Matrix<ElemType>& ColumnElementMultiplyWith(const Matrix<ElemType>& a);
-        Matrix<ElemType>& RowElementMultiplyWith(const Matrix<ElemType>& a);
-
-        Matrix<ElemType>& ColumnElementDivideBy(const Matrix<ElemType>& a);
-        Matrix<ElemType>& RowElementDivideBy(const Matrix<ElemType>& a);
-
-        Matrix<ElemType>& ElementInverse();
-        Matrix<ElemType>& AssignElementInverseOf (const Matrix<ElemType>& a);
-
-        Matrix<ElemType>& InplaceLinearRectifierDerivative();
-        Matrix<ElemType>& AssignLinearRectifierDerivativeOf (const Matrix<ElemType>& a);
-
-        Matrix<ElemType>& InplaceSigmoidDerivative();
-        Matrix<ElemType>& AssignSigmoidDerivativeOf (const Matrix<ElemType>& a);
-
-        Matrix<ElemType>& InplaceSigmoid();
-        Matrix<ElemType>& AssignSigmoidOf (const Matrix<ElemType>& a);
-
-        Matrix<ElemType>& InplaceTanh();
-        Matrix<ElemType>& AssignTanhOf (const Matrix<ElemType>& a);
-
-        Matrix<ElemType>& InplaceLogSoftmax (const bool isColWise);
-        Matrix<ElemType>& AssignLogSoftmaxOf (const Matrix<ElemType>& a, const bool isColWise);
-
-        //sequence training 
-        Matrix<ElemType>& DropFrame(const Matrix<ElemType>& label, const Matrix<ElemType>& gamma, const ElemType & threshhold);
-        Matrix<ElemType>& AssignSequenceError(const ElemType hsmoothingWeight, const Matrix<ElemType>& label, const Matrix<ElemType>& dnnoutput, const Matrix<ElemType>& gamma, ElemType alpha);
-
-        Matrix<ElemType>& InplaceSqrt();
-        Matrix<ElemType>& AssignSqrtOf (const Matrix<ElemType>& a);
-
-        Matrix<ElemType>& InplaceExp();
-        Matrix<ElemType>& AssignExpOf (const Matrix<ElemType>& a);
-
-        Matrix<ElemType>& InplaceLog();
-        Matrix<ElemType>& AssignLogOf (const Matrix<ElemType>& a);
-
-        Matrix<ElemType>& InplaceCosine();
-        Matrix<ElemType>& AssignCosineOf (const Matrix<ElemType>& a);
-
-        Matrix<ElemType>& InplaceNegativeSine();
-        Matrix<ElemType>& AssignNegativeSineOf (const Matrix<ElemType>& a);
-
-        Matrix<ElemType>& InplaceLog10();
-        Matrix<ElemType>& AssignLog10Of (const Matrix<ElemType>& a);
-
-        Matrix<ElemType>& InplaceAbs();
-        Matrix<ElemType>& AssignAbsOf (const Matrix<ElemType>& a);
-
-        Matrix<ElemType>& InplaceTruncateBottom (const ElemType threshold);
-        Matrix<ElemType>& AssignTruncateBottomOf (const Matrix<ElemType>& a, const ElemType threshold);
-        Matrix<ElemType>& InplaceTruncateTop (const ElemType threshold);
-        Matrix<ElemType>& AssignTruncateTopOf (const Matrix<ElemType>& a, const ElemType threshold);
-        Matrix<ElemType>& InplaceTruncate (const ElemType threshold);
-        Matrix<ElemType>& InplaceSoftThreshold(const ElemType threshold);
-
-        Matrix<ElemType>& SetToZeroIfAbsLessThan (const ElemType threshold);
-
-        DeviceBoundNumber<ElemType> Sum_AsDeviceBoundNum() const;
-        ElemType SumOfAbsElements() const; //sum of all abs(elements)
-        ElemType SumOfElements() const; //sum of all elements
-        Matrix<ElemType>& AssignSumOfElements(const Matrix<ElemType>& a);
-
-        ElemType LogAddSumOfElements() const;
-
-        Matrix<ElemType>&  AssignToRowSliceValuesOf(const Matrix<ElemType>& a, const size_t startIndex, const size_t numRows);
-        Matrix<ElemType>&  AssignRowSliceValuesOf(const Matrix<ElemType>& a, const size_t startIndex, const size_t numRows);
-        Matrix<ElemType>&  AddToRowSliceValuesOf(const Matrix<ElemType>& a, const size_t startIndex, const size_t numRows); 
-        Matrix<ElemType>&  AddWithRowSliceValuesOf(const Matrix<ElemType>& a, const size_t startIndex, const size_t numRows);
-        Matrix<ElemType>&  AssignRowStackValuesOf(const std::vector<const Matrix<ElemType>*>& inputMatrices, const size_t sliceStartCol, const size_t sliceNumCols);
-
-        Matrix<ElemType>&  AssignRepeatOf(const Matrix<ElemType>& a, const size_t numRowRepeats, const size_t numColRepeats);
-        Matrix<ElemType>&  AddToRowRepeatValuesOf(const Matrix<ElemType>& a, const size_t numRepeats);
-
-        Matrix<ElemType>&  AssignPositiveAndShiftedNegSample(const Matrix<ElemType>& a, const size_t posNumber, const size_t negNumber, const size_t shiftNumber);
-        Matrix<ElemType>&  AddFoldedPositiveAndShiftedNegSample(const Matrix<ElemType>& a, const size_t posNumber, const size_t negNumber, const size_t shiftNumber);
-        
-        bool IsEqualTo(const Matrix<ElemType>& a, const ElemType threshold = 1e-8) const;
-
-        static void VectorSum(const Matrix<ElemType>& a, Matrix<ElemType>& c, const bool isColWise);
-
-        void VectorNorm1(Matrix<ElemType>& c, const bool isColWise) const;
-        Matrix<ElemType>& AssignVectorNorm1Of(Matrix<ElemType>& a, const bool isColWise);
-
-        void VectorNorm2(Matrix<ElemType>& c, const bool isColWise) const;
-        Matrix<ElemType>& AssignVectorNorm2Of(Matrix<ElemType>& a, const bool isColWise);
-
-        void VectorNormInf(Matrix<ElemType>& c, const bool isColWise) const;
-        Matrix<ElemType>& AssignVectorNormInfOf(Matrix<ElemType>& a, const bool isColWise);
-
-        Matrix<ElemType>& AssignInnerProductOf(const Matrix<ElemType>& a, const Matrix<ElemType>& b, const bool isColWise);
-        Matrix<ElemType>& AssignKhatriRaoProductOf(const Matrix<ElemType>& a, const Matrix<ElemType>& b);
-        Matrix<ElemType>& AddColumnReshapeProductOf(const Matrix<ElemType>& a, const Matrix<ElemType>& b, const bool transposeAColumn);
-
-        Matrix<ElemType>& AddWithScaleOf(ElemType alpha, const Matrix<ElemType>& a);
-
-        ElemType FrobeniusNorm() const;
-        Matrix<ElemType>& AssignFrobeniusNormOf(const Matrix<ElemType>& a);
-
-        ElemType MatrixNormInf() const;
-        ElemType MatrixNorm1() const;
-        ElemType MatrixNorm0() const; //number of non-zero elemets
-        Matrix<ElemType>& AssignSignOf(const Matrix<ElemType>& a);
-        Matrix<ElemType>& AddSignOf(const Matrix<ElemType>& a);
-        void VectorMax(Matrix<ElemType>& maxIndexes, Matrix<ElemType>& maxValues, const bool isColWise) const;
-        void VectorMin(Matrix<ElemType>& mainndexes, Matrix<ElemType>& minValues, const bool isColWise) const;
-
-        Matrix<ElemType>&  AssignNumOfDiff(const Matrix<ElemType>& a, const Matrix<ElemType>& b); 
-
-        Matrix<ElemType>& AssignInnerProductOfMatrices(const Matrix<ElemType>& a, const Matrix<ElemType>& b); //this method will resize(1,1) first
-
-        bool HasNan (const char * name) const;
-        size_t CountNanInf() const;
-
-        void Print(const char* matrixName, size_t rowStart, size_t rowEnd, size_t colStart, size_t colEnd) const;
-        void Print(const char* matrixName = nullptr) const; //print whole matrix. can be expensive
-
-        Matrix<ElemType>& AssignPackedConvolutionInput(const Matrix<ElemType>& inputSubBatch, 
-                                                 const size_t inputWidth, const size_t inputHeight, const size_t inputChannels,
-                                                 const size_t outputWidth, const size_t outputHeight, const size_t outputChannels,
-                                                 const size_t kernelWidth, const size_t kernelHeight, const size_t horizontalSubsample, const size_t verticalSubsample, 
-                                                 const bool zeroPadding = false); 
-        Matrix<ElemType>& UnpackConvolutionInput(Matrix<ElemType>& inputSubBatch, 
-                                                 const size_t inputWidth, const size_t inputHeight, const size_t inputChannels,
-                                                 const size_t outputWidth, const size_t outputHeight, const size_t outputChannels,
-                                                 const size_t kernelWidth, const size_t kernelHeight, const size_t horizontalSubsample, const size_t verticalSubsample, 
-                                                 const bool zeroPadding = false) const; 
-        Matrix<ElemType>& AssignMaxPoolingResult(const Matrix<ElemType>& inputBatch, const size_t channels, 
-                                                 const size_t inputWidth, const size_t inputHeight,  const size_t inputSizePerSample, 
-                                                 const size_t outputWidth, const size_t outputHeight, const size_t outputSizePerSample, 
-                                                 const size_t windowWidth, const size_t windowHeight, const size_t horizontalSubsample, const size_t verticalSubsample);
-        Matrix<ElemType>& AddMaxPoolingGradient(const Matrix<ElemType>& outputGradientBatch, const Matrix<ElemType>& inputBatch, const Matrix<ElemType>& outputBatch, 
-                                                 const size_t channels, 
-                                                 const size_t inputWidth, const size_t inputHeight, const size_t inputSizePerSample, 
-                                                 const size_t outputWidth, const size_t outputHeight, const size_t outputSizePerSample, 
-                                                 const size_t windowWidth, const size_t windowHeight, const size_t horizontalSubsample, const size_t verticalSubsample);
-        Matrix<ElemType>& AssignAveragePoolingResult(const Matrix<ElemType>& inputBatch, const size_t channels, 
-                                                 const size_t inputWidth, const size_t inputHeight,  const size_t inputSizePerSample, 
-                                                 const size_t outputWidth, const size_t outputHeight, const size_t outputSizePerSample, 
-                                                 const size_t windowWidth, const size_t windowHeight, const size_t horizontalSubsample, const size_t verticalSubsample);
-        Matrix<ElemType>& AddAveragePoolingGradient(const Matrix<ElemType>& outputGradientBatch, 
-                                                 const size_t channels, 
-                                                 const size_t inputWidth, const size_t inputHeight, const size_t inputSizePerSample, 
-                                                 const size_t outputWidth, const size_t outputHeight, const size_t outputSizePerSample, 
-                                                 const size_t windowWidth, const size_t windowHeight, const size_t horizontalSubsample, const size_t verticalSubsample);
-    public:
-        // TODO: why are these not static? And why are they here?
-        ElemType Exp10(ElemType num); 
-        ElemType Mod(ElemType x , ElemType y);
-        ElemType LogAdd(ElemType x, ElemType y);
-
-    public:
-        static DEVICEID_TYPE GetBestGPUDeviceId(); //{ return GPUMatrix<ElemType>::GetBestGPUDeviceId();}
-
-        //static BLAS functions
-
-        // singular value decomposition of A as A = U*SIGMA*VT
-        static void SVD(const Matrix<ElemType>& A, Matrix<ElemType>& SIGMA, Matrix<ElemType>& U, Matrix<ElemType>& VT, Matrix<ElemType>& W);
-
-        static void MultiplyAndWeightedAdd(ElemType alpha, const Matrix<ElemType>& a, const bool transposeA, const Matrix<ElemType>& b, const bool transposeB, 
-            ElemType beta, Matrix<ElemType>& c);
-        static void MultiplyAndAdd(const Matrix<ElemType>& a, const bool transposeA, const Matrix<ElemType>& b, const bool transposeB, Matrix<ElemType>& c);
-        static void Multiply(const Matrix<ElemType>& a, const bool transposeA, const Matrix<ElemType>& b, const bool transposeB, Matrix<ElemType>& c);
-        static void Multiply(const Matrix<ElemType>& a, const Matrix<ElemType>& b, Matrix<ElemType>& c);
-
-        static void ScaleAndAdd(ElemType alpha, const Matrix<ElemType>& a, Matrix<ElemType>& c);
-        static void ScaleAndAdd(ElemType alpha, const Matrix<ElemType>& a, ElemType beta, Matrix<ElemType>& c);
-        static void AddScaledDifference(const ElemType alpha, const Matrix<ElemType>& a, const Matrix<ElemType>& b, Matrix<ElemType>& c);
-        static void AssignScaledDifference(const ElemType alpha, const Matrix<ElemType>& a, const Matrix<ElemType>& b, Matrix<ElemType>& c);
-        static void AddScaledDifference(const Matrix<ElemType>& alpha, const Matrix<ElemType>& a, const Matrix<ElemType>& b, Matrix<ElemType>& c);
-        static void AssignScaledDifference(const Matrix<ElemType>& alpha, const Matrix<ElemType>& a, const Matrix<ElemType>& b, Matrix<ElemType>& c);
-
-        static void AddElementToElement(const Matrix<ElemType>& a, const size_t ai, const size_t aj, Matrix<ElemType>& c, const size_t ci, const size_t cj); 
-        //static void AddLogElementToElement(const Matrix<ElemType>& a, const size_t ai, const size_t aj, Matrix<ElemType>& c, const size_t ci, const size_t cj); 
-        static void AssignElementToElement(const Matrix<ElemType>& a, const size_t ai, const size_t aj, Matrix<ElemType>& c, const size_t ci, const size_t cj); 
-        static void MinusOneAt(Matrix<ElemType>& c, const size_t position);
-
-        static void Scale(ElemType alpha, Matrix<ElemType>& a);
-        static void Scale(const Matrix<ElemType>& alpha, Matrix<ElemType>& a); //In this case Matrix alpha must be 1x1
-        static void Scale(ElemType alpha, const Matrix<ElemType>& a, Matrix<ElemType>& c);
-        static void InnerProduct (const Matrix<ElemType>& a, const Matrix<ElemType>& b, Matrix<ElemType>& c, const bool isColWise);
-        static ElemType InnerProductOfMatrices(const Matrix<ElemType>& a, const Matrix<ElemType>& b);
-        static void ElementWisePower (ElemType alpha, const Matrix<ElemType>& a, Matrix<ElemType>& c);
-
-        static bool AreEqual(const Matrix<ElemType>& a, const Matrix<ElemType>& b, const ElemType threshold = 1e-8);
-        static bool HasElement(const Matrix<ElemType>& a, const ElemType value = 0.0);
-
-    public:
-        void Read(File& stream);
-        void Write(File& stream) const;
-
-        Matrix<ElemType>& Shift(const Matrix<ElemType>& a, int shift);
-
-        Matrix<ElemType>& AssignElementProductOfWithShiftNeg(const Matrix<ElemType>& a, const Matrix<ElemType>& b, size_t shift, size_t negnumber);
-        Matrix<ElemType>& AssignInnerProductOfWithShiftNeg(const Matrix<ElemType>& a, const Matrix<ElemType>& b, const bool isColWise, size_t shift, size_t negnumber);
-        static void InnerProductWithShiftNeg(const Matrix<ElemType>& a, const Matrix<ElemType>& b, Matrix<ElemType>& c, const bool isColWise, size_t shift, size_t negnumber);
-        Matrix<ElemType>& GetARowByIndex(const Matrix<ElemType>& a, size_t index);
-        static void ConductRowElementMultiplyWithShift(const Matrix<ElemType>& a, const Matrix<ElemType>& b, Matrix<ElemType>& c, size_t shift, bool bFirstmatrixfixed);
-        Matrix<ElemType>& AssignElementProductOfWithShift(const Matrix<ElemType>& a, const Matrix<ElemType>& b, size_t shift);
-
-    public:
-        static void RCRFBackwardCompute(const Matrix<ElemType>& alpha, Matrix<ElemType>& beta,
-            Matrix<ElemType>& functionValues, const Matrix<ElemType>& lbls,
-            const Matrix<ElemType>& pos_scores, const Matrix<ElemType>& pair_scores, const int shift);
-
-        static void RCRFTransGrdCompute(const Matrix<ElemType>& lbls,
-            const Matrix<ElemType>&   alpha,
-            const Matrix<ElemType>& beta,
-            const Matrix<ElemType>& pair_scores,
-            Matrix<ElemType>& grd,
-            const int startLbl, /// the time 0 start symbol in the output layer
-            const int shift);
-
-        template<typename T>
-        friend class MatrixQuantizer;
-
-        template<typename T>
-        friend class QuantizedMatrix;
-    };
-
-    // overload I/O operators
-    template<class ElemType>
-    File& operator>>(File& stream, Matrix<ElemType>& M) { M.Read(stream); return stream; }
-    template<class ElemType>
-    File& operator<<(File& stream, const Matrix<ElemType>& M) { M.Write(stream); return stream; }
-
-    typedef Matrix<float> SingleMatrix;
-    typedef Matrix<double> DoubleMatrix;
-
-<<<<<<< HEAD
-    // MBLayout -- layout information of minibatch
-    // This stores:
-    //  - number of time steps and parallel sequences (their product is equal to the #columns in the minibatch)
-    //  - whether the data is sequential or not
-    //  - MinibatchPackingFlags for every (sequence, time step)
-    //  - a column-wise OR of those flags for fast testing entire time steps at once
-    // This object allocates its storage lazily, i.e. if there are no flags ever set, no memory is allocated. This is transparent to the caller.
-    // Note: With truncated BPTT, it is possible to have sequential data, yet not a single flag set in a minibatch (if all frames are sequence-internal ranges).
-    // Contract between ComputationNode, ComputationNetwork, and MBLayout:
-    //  - if a node has no MBLayout, m_{function,gradient}Values are not samples (they are not activations or input data), but e.g. model parameters
-    //  - ComputationNode::GetNumCols() == MBLayout::GetNumTimeSteps() * MBLayout::GetNumParallelSequences()
-    //  - ComputationNetwork ensures that m_{function,gradient}Values are allocated correctly before calling EvaluateThisNode() on a node
-    // TODO: move this to an appropriate place and name it properly. This class has no relationship with Matrix
-    // NOTE: This class represents an ongoing abstraction of an originally distributed/code-duped way of defining and accessing the MB layout.
-    //       Some code below represents the actual use cases I encountered. Not all are, I believe, needed to be as they are; this class could be simplified/streamlined much further.
-    //       Some wackiness below is explained by this.
-    // TODO: frame-randomized MBs are now represented as one stream of many frames. This is wrong; they should be one-frame utterances with many streams. Once we fully abstract out Data access, this can be changed easily.
-    struct MBLayout
-    {
-        typedef std::shared_ptr<MBLayout> MBLayoutPtr;
-
-        MBLayout() : m_sentenceBoundaryFlags(CPUDEVICE) { Init(1, 0, false); }
-        MBLayout(size_t numParallelSequences, size_t numTimeSteps, bool dataIsSequential) : m_sentenceBoundaryFlags(CPUDEVICE) { Init(numParallelSequences, numTimeSteps, dataIsSequential); }
-
-        // copy the content of another MBLayoutPtr over
-        // Use this instead of actual assignment to make it super-obvious that this is not copying the pointer but actual content. The pointer is kept fixed.
-        void CopyFrom(const MBLayoutPtr & other) { *this = *other; }
-        void MoveFrom(MBLayoutPtr other) { *this = move(*other); other->Init(0, 0, false); }    // destructive copy that steals ownership if the content, like std::move()
-    private:
-        MBLayout & operator=(const MBLayout &) = default;   // make this private --use CopyFrom() instead, which makes it very clear that it's copying content, not copying the reference
-    public:
-
-        // resize and reset all frames to None (note: this is an invalid state and must be fixed by caller afterwards)
-        void Init(size_t numParallelSequences, size_t numTimeSteps, bool dataIsSequential)
-        {
-            // remember the dimensions..
-            m_numParallelSequences = numParallelSequences;
-            m_numTimeSteps = numTimeSteps;
-            m_dataIsSequential = dataIsSequential;
-            // ...but don't actually allocate anything
-            m_sentenceBoundaryFlags.Resize(0, 0);
-            m_minibatchPackingFlags.clear();
-        }
-
-        size_t GetNumTimeSteps()         const { return m_numTimeSteps; }
-        size_t GetNumParallelSequences() const { return m_numParallelSequences; }   // note: if initialized as a dummy, m_numParallelSequences is set to 1
-
-        // how many columns the MB should be allocated for
-        size_t GetNumCols()              const { return GetNumTimeSteps() * GetNumParallelSequences(); }
-
-    private:
-        // test whether we have not allocated anything (will also return true if the minibatch is empty)
-        bool IsEmpty() const { return m_minibatchPackingFlags.empty(); }
-        // call this before ever writing anything--this will create the matrix/vector upon first use
-        void LazyAlloc() const
-        {
-            if (!IsEmpty() || m_numTimeSteps == 0)
-                return;
-            // this is where the actual allocation happens
-            m_sentenceBoundaryFlags.Resize(m_numParallelSequences, m_numTimeSteps);
-            m_sentenceBoundaryFlags.SetValue((float)((int)MinibatchPackingFlags::None));
-            m_minibatchPackingFlags.assign(m_sentenceBoundaryFlags.GetNumCols(), MinibatchPackingFlags::None);
-        }
-    public:
-
-        // compare whether two layouts are the same
-        bool operator==(const MBLayout & other) const
-        {
-            // for now just check the object identity
-            // TODO: in the future, we also need to compare the content; and we need to define "equal", e.g. w.r.t. missing features
-            return this == &other;
-        }
-
-        // get boundary flags
-        MinibatchPackingFlags Get(size_t t) const { return IsEmpty() ? MinibatchPackingFlags::None : m_minibatchPackingFlags[t]; }
-        MinibatchPackingFlags Get(size_t id, size_t t) const { return IsEmpty() ? MinibatchPackingFlags::None : (MinibatchPackingFlags)(int)m_sentenceBoundaryFlags(id, t); }
-
-        // test boundary flags for a specific condition
-        bool Is(size_t t, MinibatchPackingFlags f) const { return (Get(t) & f) != 0; }
-        bool Is(size_t id, size_t t, MinibatchPackingFlags f) const { return (Get(id, t) & f) != 0; }
-        // TODO: swap id and t for all of these functions; t is the more important parameter
-
-        // tests if Is() is false for every frame and sequence
-        // If this returns true, it means that boundary information need not be considered, just process the whole thing in one go.
-        // TODO: Can it ever happen that no flag is set, yet we have m_numParallelSequences != 1? Or does that simply not matter?
-        // This is currently the case for frame randomization.
-        bool IsAllNone() const { return IsEmpty(); }
-
-        // set a boundary flag (OR it on top of the existing layout)
-        void Set(size_t id, size_t t, MinibatchPackingFlags f)
-        {
-            if (f == MinibatchPackingFlags::None)   // actually not setting anything: skip allocation
-                return;
-            if ((f & (MinibatchPackingFlags::SequenceStart | MinibatchPackingFlags::SequenceEnd)) && !m_dataIsSequential)
-                LogicError("MBLayout::Set: attempted to set SequenceStart or -End in a layout with !m_dataIsSequential");
-            LazyAlloc();
-            m_sentenceBoundaryFlags.SetValue(id, t, (float)(((MinibatchPackingFlags)(int)m_sentenceBoundaryFlags(id, t)) | f));
-            m_minibatchPackingFlags[t] |= f;
-        }
-
-        // TODO: This can go away once frame mode returns multiple sequence sof one frame each; or we can test against cols==1
-        // HAH! This function is only ever used for Decimate(). It can completely go away, as can methods of the same name in the readers!
-        bool RequireSentenceSeg() const { return m_dataIsSequential; }        // this is the name of a function on DataReader which really belongs here
-
-#if 0   // (I thought I need this, but don't. Keeping it anyway, maybe we need it again in the future.)
-        // compute the number of actual samples in this layout (not counting NoLabel ones)
-        // This is only expensive for a weirdo configuration of multiple variable-length sequences that still normalizes the gradient over the total # seen samples.
-        size_t DetermineActualNumSamples() const
-        {
-            size_t n = GetNumTimeSteps() * GetNumParallelSequences();
-            if (!IsAllNone())
-            {
-                for (size_t t = 0; t < GetNumTimeSteps(); t++)
-                {
-                    if (Is(t, MinibatchPackingFlags::NoInput)) for (size_t s = 0; s < GetNumParallelSequences(); s++)
-                    {
-                        if (Is(s, t, MinibatchPackingFlags::NoInput))
-                            n--;
-                    }
-                }
-            }
-            return n;
-        }
-#endif
-
-    private:
-        size_t m_numTimeSteps;
-        size_t m_numParallelSequences;
-        bool m_dataIsSequential;
-        // TODO: ^^ is m_dataIsSequential necessary? Can it be derived from, say, m_numTimeSteps == 1 && IsAllNone()?
-
-        /// a matrix of n_stream x n_length
-        /// n_stream is the number of streams
-        /// n_length is the maximum lenght of each stream
-        /// for example, two sentences used in parallel in one minibatch would be
-        /// [2 x 5] if the max length of one of the sentences is 5
-        /// the elements of the matrix is 0, 1, or -1, defined as ((int) MinibatchPackingFlags::SequenceStart), ((int) MinibatchPackingFlags::None), ((int) MinibatchPackingFlags::NoInput) in cbasetype.h 
-        /// 0 1 1 0 1
-        /// 1 0 1 0 0 
-        /// for two parallel data streams. The first has two sentences, with 0 indicating begining of a sentence
-        /// the second data stream has two sentences, with 0 indicating begining of sentences
-        /// you may use 1 even if a sentence begins at that position, in this case, the trainer will carry over hidden states to the following
-        /// frame. 
-        mutable Matrix<float> m_sentenceBoundaryFlags;  // (t,stream)
-        // ^^ float -> MinibatchPackingFlags, right? Or unsigned char; or change that to 'char' because Matrix<char> already exists
-        // This matrix ^^ is always in CPU memory  --TODO: should rather be a matrix of some int
-        /// conditionally point to either a pointer to that provided by network, or point to 
-        /// an individual sentence boundary info, which happens if timeStep > 1 is required for PastValue node
-        /// a matrix of 1 x n_length
-        /// != 0 denotes the case that there exists sentence begin or no_labels case in this frame
-        /// == 0 denotes such case is not in this frame
-        mutable vector<MinibatchPackingFlags> m_minibatchPackingFlags;  // column-wise OR over m_sentenceBoundaryFlags for fast testing
-
-    public:
-        // specialized functions to replicate old behavior that shouldn't be there but I cannot test
-        // TODO: these should all go away one day
-
-        // get info for one frame; used in DelayedValueNode
-        // TODO: clean this up, we can do this more nicely. DelayedValueNode can just access individual elements, like everybody else.
-        pair<Matrix<float>, MinibatchPackingFlags> GetFrame(size_t t) const
-        {
-            LazyAlloc();
-            return make_pair(m_sentenceBoundaryFlags.ColumnSlice(t, 1), m_minibatchPackingFlags[t]);
-        }
-
-        // same as Set() but not ORing  --TODO: is this distinction needed?
-        void SetWithoutOr(size_t id, size_t t, MinibatchPackingFlags f)
-        {
-            if (f == MinibatchPackingFlags::None)
-                return;
-            LazyAlloc();
-            m_sentenceBoundaryFlags.SetValue(id, t, (float)(int)f); // no OR
-            m_minibatchPackingFlags[t] |= f;
-        }
-        // needed in DelayedValueNodeBase
-        // TODO: this is wicked in that the matrix keeps only the NoLabel flag, while the vector keeps all (just gets ORed into)
-        void Mask(size_t id, size_t t, MinibatchPackingFlags f)
-        {
-            if (IsEmpty())
-                return;
-            m_sentenceBoundaryFlags.SetValue(id, t, (float)(((MinibatchPackingFlags)(int)m_sentenceBoundaryFlags(id, t)) & f));
-            //m_minibatchPackingFlags[t] &= f;
-        }
-        // for LSTMNode ony, which is deprecated, only to make it compile easily:  also used in FindBestPathWithVariableLength() and FindBestPath() in a strange way
-        Matrix<float> & GetM() { LazyAlloc(); return m_sentenceBoundaryFlags; }
-
-        // TODO: this function is only used in Kaldi2Reader for the moment, and
-        //       we plan to remove it in the future. It copies the current
-        //       MBLayout from an existing object but only copies <numTimeSteps>
-        //       steps starting from <startTimeStep>.
-        void CopyFromRange(const MBLayoutPtr & other, size_t startTimeStep, size_t numTimeSteps)
-        {
-            m_numParallelSequences = other->m_numParallelSequences;
-            m_numTimeSteps = numTimeSteps;
-            m_dataIsSequential = other->m_dataIsSequential;
-            m_sentenceBoundaryFlags.SetValue(other->m_sentenceBoundaryFlags.ColumnSlice(startTimeStep, numTimeSteps));
-            m_minibatchPackingFlags.resize(numTimeSteps);
-            m_minibatchPackingFlags.assign(
-                other->m_minibatchPackingFlags.begin() + startTimeStep,
-                other->m_minibatchPackingFlags.begin() + startTimeStep + numTimeSteps);
-        }
-    };
-    typedef MBLayout::MBLayoutPtr MBLayoutPtr;
-
-    // there is a version of ColumnSlice() in ComputationNode that abstracts the number of streams
-    // TODO: This may not belong here, but having it in ComputeNode would require syntax changes, while having it as a member here only requires a local find-replace. Let's make it work first, then decide how to refactor.
-    // the looping versions of EvaluateThisNode(FrameRange()) and ComputeInputPartial() take a frame range, through this structure
-    // It can cast from a size_t, i.e. those functions can be called passing a size_t in place of the FrameRange.
-    // TODO: We should also have a FrameRange that selects a single sequence instead of all. Currently now possible since that would require Matrix::RowSlice()
-    // TODO: Where this design currently breaks:  // <- BUGBUG: I think these are outdated
-    //  - BatchModeNodes must access GetNumParallelSequences(), yet operate on the whole sequence
-    //  - likewise, LSTMNode does its own iteration, hence needs access to GetNumParallelSequences() or NumCols() in the whole-batch iterator
-    // TODO: This will in the future be able to hold sub-ranges for nested loops as well.
-    // BUGBUG: These are currently broken and will need to be fixed:
-    //  - ClassBasedCrossEntropyWithSoftmaxNode and CRFNode do not support > 1 parallel sequence
-    //  - ReshapeNode:
-    //      Matrix<ElemType> sliceOutputGrad = GradientSlice(frameRange/*TODO: delete this:*/.Check(frameRange.t() * outputSamplesInRecurrentStep, outputSamplesInRecurrentStep, m_pMBLayout));
-    //    using a differeren #sequences. Find out what this really means.
-    struct FrameRange
-    {
-        size_t timeIdxInSeq;              // start frame; SIZE_MAX = all frames in MB
-        size_t seqIndex;                  // sequence index; SIZE_MAX = all sequences in MB (most common case)
-
-        // can construct from a single size_t -> a single-frame range
-        FrameRange(size_t timeIdxInSeq) : timeIdxInSeq(timeIdxInSeq), seqIndex(SIZE_MAX) {}
-
-        // or without arguments -> entire minibatch / no frame-range
-        FrameRange() : timeIdxInSeq(SIZE_MAX), seqIndex(SIZE_MAX) {}
-
-        // create a FrameRange that accesses a single sequence only
-        // FrameRange(t).Sequence(seq)
-        FrameRange Sequence(size_t s) const
-        {
-            FrameRange ret = *this;
-            ret.seqIndex = s;
-            return ret;
-        }
-
-        // code that can only handle single-frame ranges will call t() to get the time index, which will throw if numFrames != 1
-        // Some functions need just the time index, e.g. for looking up stuff in m_boundaryInfo. That's where an unscaled index is needed (as opposed to startColumn()).
-        size_t t() const { EnsureNotAllFrames(); return timeIdxInSeq; }
-        // multi-frame slice case: these two get startFrame and numFrames
-        //size_t StartColumn() const { EnsureNotAllFrames(); return timeIdxInSeq * samplesInRecurrentStep; }
-        //size_t NumCols() const { EnsureNotAllFrames(); return samplesInRecurrentStep; }
-        // TODO: remove these ^^ two in favor of these vv
-        size_t StartColumn(const shared_ptr<MBLayout> & pMBLayout) const { EnsureNotAllFrames(); return timeIdxInSeq * pMBLayout->GetNumParallelSequences(); }
-        size_t NumCols(const shared_ptr<MBLayout> & pMBLayout) const { EnsureNotAllFrames(); return pMBLayout->GetNumParallelSequences(); }
-        bool IsAllFrames() const { return timeIdxInSeq == SIZE_MAX; } // if true then above functions may not be called; caller must use entire batch instead
-
-        const FrameRange & Check(size_t expectedStartColumn, size_t expectedNumCols, const shared_ptr<MBLayout> & pMBLayout) const
-        {
-            if (!IsAllFrames() && (expectedStartColumn != StartColumn(pMBLayout) || expectedNumCols != NumCols(pMBLayout)))
-                LogicError("FrameRange::Check: FrameRange object gives different range than original explicit code. Logic is borked.");
-            return *this;
-        }
-        const FrameRange & Check_t(size_t expectedNumCols, const shared_ptr<MBLayout> & pMBLayout) const
-        {
-            if (!IsAllFrames())
-                Check(t() * expectedNumCols, expectedNumCols, pMBLayout);
-            return *this;
-        }
-    private:
-        void EnsureNotAllFrames() const
-        {
-            if (IsAllFrames())
-                LogicError("FrameRange::t() called when frame range refers to whole minibatch");
-        }
-    };
-
-    // class for defining an iteration over a sequence
-    // Currently supports time sequences, forward and backward.
-    // TODO: It is meant to some day generalize to multi-dimensional iterations, e.g. across an image:
-    //  - abstract delay direction to be multi-dimensional (let's call it FrameStep)
-    //  - DelayedValueNode::direction gets replaced with a FrameStep
-    //  - recInfo->m_isForwardLoop will be replaced by a FrameStep
-    //  - FrameRangeIterator derives from FrameStep, and operator++ adds tat to FrameRange
-    // Longer-term, we will also have nested structures. For those, FrameRangeIterations will be able to be instantiated from FrameRange objects to loop over their nested dimension.
-    class FrameRangeIteration
-    {
-        MBLayoutPtr m_pMBLayout;
-        int m_delay;
-    public:
-        // This class is returned by begin() and end().
-        // It is a FrameRange with additions ++ and != operators needed in the for loop.
-        class FrameRangeIterator : public FrameRange
-        {
-            ptrdiff_t m_step;
-        public:
-            FrameRangeIterator(const FrameRange & begin, ptrdiff_t step) : FrameRange(begin), m_step(step) { }
-            bool operator!=(const FrameRangeIterator & other) const { return timeIdxInSeq != other.timeIdxInSeq; }
-            void operator++(int) { timeIdxInSeq = (size_t)(m_step + (ptrdiff_t)timeIdxInSeq); }    // going through (int) to avoid undefined behavior
-        };
-        // iterators for iterating forward
-        FrameRangeIterator begin() const
-        {
-            if (m_delay < 0) return FrameRangeIterator(FrameRange(0), +1);
-            else return FrameRangeIterator(FrameRange(m_pMBLayout->GetNumTimeSteps()-1), -1);
-        }
-        FrameRangeIterator end() const
-        {
-            if (m_delay > 0) return FrameRangeIterator(FrameRange((size_t)-1), 0);
-            else return FrameRangeIterator(FrameRange(m_pMBLayout->GetNumTimeSteps()), 0);
-        }
-        // iterators for iterating in reverse order (as needed for gradient update)
-        FrameRangeIterator rbegin() const
-        {
-            if (m_delay > 0) return FrameRangeIterator(FrameRange(0), +1);
-            else return FrameRangeIterator(FrameRange(m_pMBLayout->GetNumTimeSteps() - 1), -1);
-        }
-        FrameRangeIterator rend() const
-        {
-            if (m_delay < 0) return FrameRangeIterator(FrameRange((size_t)-1), 0);
-            else return FrameRangeIterator(FrameRange(m_pMBLayout->GetNumTimeSteps()), 0);
-        }
-        // one-dimensional iteration (time sequences)
-        // Delay specifies from which side the delayed value comes from:
-        //  - for left-to-right models -> pass delay = -1
-        //  - for right-to-left models -> pass delay = +1
-        FrameRangeIteration(MBLayoutPtr pMBLayout, int delay) : m_pMBLayout(pMBLayout), m_delay(delay) { }
-        // in the future we may consier multi-dimensional iterators such as iterators over images
-    };
-
-=======
->>>>>>> 16e934ec
-}}}
+
+        // update number of columns
+        // TODO: a future version may want to enforce retaining the content, to allow dynamically growing layouts column by column (when size is not known upfront)
+        void ResizeColumns(const size_t numCols) { Resize(GetNumRows(), numCols); }
+
+        // similarl to the repmat operation in matlab or octave
+        static Matrix<ElemType> RepMat(const Matrix<ElemType>& frmMat, const size_t rows, const size_t cols);
+
+        size_t GetAllocatedSize() const;
+        void Reset(); // reset for sparse matrix
+
+        const ElemType operator() (const size_t row, const size_t col) const;
+        ElemType& operator() (const size_t row, const size_t col);
+        ElemType Get00Element() const;
+
+        void SetValue(const ElemType v);
+        void SetValue(const DeviceBoundNumber<ElemType>& db_number);
+        void SetValue(const Matrix<ElemType>& deepCopyFrom, const MatrixFormat format=matrixFormatSparseCSR);
+        void SetValue(const size_t numRows, const size_t numCols, ElemType *pArray, const size_t matrixFlags=matrixFlagNormal, int deviceId=MANAGEDEXTERN);
+        void SetValue(const size_t rIdx, const size_t cIdx, ElemType val);  // set matrix sparsely
+        static ElemType MakeNan(size_t payload);
+        void Invalidate() { SetValue(MakeNan(__LINE__)); }
+        void SetMatrixFromCSCFormat(const CPUSPARSE_INDEX_TYPE *h_CSCCol, const CPUSPARSE_INDEX_TYPE *h_Row, const ElemType *h_Val,
+            const size_t nz, const size_t numRows, const size_t numCols);
+
+        void SetColumn(const ElemType* colPointer, size_t colInd);
+        void SetColumn(const ElemType val, size_t colInd);
+        void SetColumn(const Matrix<ElemType>& valMat, size_t colInd);
+
+        void SetDiagonalValue(const ElemType v);
+        void SetDiagonalValue(Matrix<ElemType>& vector);
+        void SetUniformRandomValue(const ElemType low, const ElemType high, unsigned long seed=USE_TIME_BASED_SEED);
+        void SetGaussianRandomValue(const ElemType mean, const ElemType sigma, unsigned long seed=USE_TIME_BASED_SEED);
+        void SetUniformRandomMask(const ElemType maskRate, const ElemType scaleValue, unsigned long seed=USE_TIME_BASED_SEED); 
+        void AddGaussianRandomValue(const ElemType mean, const ElemType sigma, unsigned long seed=USE_TIME_BASED_SEED);
+        Matrix<ElemType>& AssignNoiseContrastiveEstimation(const Matrix<ElemType>& a, const Matrix<ElemType>& b, const Matrix<ElemType>& c, const Matrix<ElemType>& bias, Matrix<ElemType>& tmp);
+
+        Matrix<ElemType>& AssignNCEDerivative(const Matrix<ElemType>& tmp, const Matrix<ElemType>& a, const Matrix<ElemType>& b, const Matrix<ElemType>& c, size_t inputIndex);
+        Matrix<ElemType>& AssignSoftmaxSum(const Matrix<ElemType>& a, const Matrix<ElemType>& softmax);
+        Matrix<ElemType>& AssignNceUnnormalizedEval(const Matrix<ElemType>& a, const Matrix<ElemType>& b, const Matrix<ElemType>& c, const Matrix<ElemType>& bias);
+
+        Matrix<ElemType> Transpose(); // This method doesn't change state of Matrix. It should be a const function
+        Matrix<ElemType>& AssignTransposeOf (const Matrix<ElemType>& a);
+
+        Matrix<ElemType>& operator+= (const ElemType alpha);
+        Matrix<ElemType> operator+ (const ElemType alpha) const;
+        Matrix<ElemType>& AssignSumOf(const ElemType alpha, const Matrix<ElemType>& a);
+
+        Matrix<ElemType>& operator+= (const Matrix<ElemType>& a);
+        Matrix<ElemType> operator+ (const Matrix<ElemType>& a) const;
+        Matrix<ElemType>& AssignSumOf(const Matrix<ElemType>& a, const Matrix<ElemType>& b);
+
+        Matrix<ElemType>& operator-= (const ElemType alpha);
+        Matrix<ElemType> operator- (const ElemType alpha) const;
+        Matrix<ElemType>& AssignDifferenceOf(const ElemType alpha, const Matrix<ElemType>& a);
+        Matrix<ElemType>& AssignDifferenceOf(const Matrix<ElemType>& a, const ElemType alpha);
+
+        Matrix<ElemType>& operator-= (const Matrix<ElemType>& a);
+        Matrix<ElemType> operator- (const Matrix<ElemType>& a) const;
+        Matrix<ElemType>& AssignDifferenceOf(const Matrix<ElemType>& a, const Matrix<ElemType>& b);
+
+        Matrix<ElemType>& operator*= (const ElemType alpha);
+        Matrix<ElemType> operator* (const ElemType alpha) const;
+        Matrix<ElemType>& AssignProductOf(const ElemType alpha, const Matrix<ElemType>& a);
+
+        Matrix<ElemType> operator* (const Matrix<ElemType>& a) const;
+        Matrix<ElemType>& AssignProductOf (const Matrix<ElemType>& a, const bool transposeA, const Matrix<ElemType>& b, const bool transposeB);
+
+        Matrix<ElemType>& operator/= (ElemType alpha);
+        Matrix<ElemType> operator/ (ElemType alpha) const;        
+
+        Matrix<ElemType>& operator^= (ElemType alpha); //element-wise power
+        Matrix<ElemType> operator^ (ElemType alpha) const; //element-wise power
+        Matrix<ElemType>& AssignElementPowerOf(const Matrix<ElemType>& a, const ElemType power);
+
+        Matrix<ElemType>& ElementMultiplyWith (const Matrix<ElemType>& a);
+        Matrix<ElemType>& AssignElementProductOf (const Matrix<ElemType>& a, const Matrix<ElemType>& b);
+        Matrix<ElemType>& AddElementProductOf (const Matrix<ElemType>& a, const Matrix<ElemType>& b);
+
+        Matrix<ElemType>& AssignElementDivisionOf (const Matrix<ElemType>& a, const Matrix<ElemType>& b);
+        Matrix<ElemType>& ElementDivideBy(const Matrix<ElemType>& a);
+
+        Matrix<ElemType>& ColumnElementMultiplyWith(const Matrix<ElemType>& a);
+        Matrix<ElemType>& RowElementMultiplyWith(const Matrix<ElemType>& a);
+
+        Matrix<ElemType>& ColumnElementDivideBy(const Matrix<ElemType>& a);
+        Matrix<ElemType>& RowElementDivideBy(const Matrix<ElemType>& a);
+
+        Matrix<ElemType>& ElementInverse();
+        Matrix<ElemType>& AssignElementInverseOf (const Matrix<ElemType>& a);
+
+        Matrix<ElemType>& InplaceLinearRectifierDerivative();
+        Matrix<ElemType>& AssignLinearRectifierDerivativeOf (const Matrix<ElemType>& a);
+
+        Matrix<ElemType>& InplaceSigmoidDerivative();
+        Matrix<ElemType>& AssignSigmoidDerivativeOf (const Matrix<ElemType>& a);
+
+        Matrix<ElemType>& InplaceSigmoid();
+        Matrix<ElemType>& AssignSigmoidOf (const Matrix<ElemType>& a);
+
+        Matrix<ElemType>& InplaceTanh();
+        Matrix<ElemType>& AssignTanhOf (const Matrix<ElemType>& a);
+
+        Matrix<ElemType>& InplaceLogSoftmax (const bool isColWise);
+        Matrix<ElemType>& AssignLogSoftmaxOf (const Matrix<ElemType>& a, const bool isColWise);
+
+        //sequence training 
+        Matrix<ElemType>& DropFrame(const Matrix<ElemType>& label, const Matrix<ElemType>& gamma, const ElemType & threshhold);
+        Matrix<ElemType>& AssignSequenceError(const ElemType hsmoothingWeight, const Matrix<ElemType>& label, const Matrix<ElemType>& dnnoutput, const Matrix<ElemType>& gamma, ElemType alpha);
+
+        Matrix<ElemType>& InplaceSqrt();
+        Matrix<ElemType>& AssignSqrtOf (const Matrix<ElemType>& a);
+
+        Matrix<ElemType>& InplaceExp();
+        Matrix<ElemType>& AssignExpOf (const Matrix<ElemType>& a);
+
+        Matrix<ElemType>& InplaceLog();
+        Matrix<ElemType>& AssignLogOf (const Matrix<ElemType>& a);
+
+        Matrix<ElemType>& InplaceCosine();
+        Matrix<ElemType>& AssignCosineOf (const Matrix<ElemType>& a);
+
+        Matrix<ElemType>& InplaceNegativeSine();
+        Matrix<ElemType>& AssignNegativeSineOf (const Matrix<ElemType>& a);
+
+        Matrix<ElemType>& InplaceLog10();
+        Matrix<ElemType>& AssignLog10Of (const Matrix<ElemType>& a);
+
+        Matrix<ElemType>& InplaceAbs();
+        Matrix<ElemType>& AssignAbsOf (const Matrix<ElemType>& a);
+
+        Matrix<ElemType>& InplaceTruncateBottom (const ElemType threshold);
+        Matrix<ElemType>& AssignTruncateBottomOf (const Matrix<ElemType>& a, const ElemType threshold);
+        Matrix<ElemType>& InplaceTruncateTop (const ElemType threshold);
+        Matrix<ElemType>& AssignTruncateTopOf (const Matrix<ElemType>& a, const ElemType threshold);
+        Matrix<ElemType>& InplaceTruncate (const ElemType threshold);
+        Matrix<ElemType>& InplaceSoftThreshold(const ElemType threshold);
+
+        Matrix<ElemType>& SetToZeroIfAbsLessThan (const ElemType threshold);
+
+        DeviceBoundNumber<ElemType> Sum_AsDeviceBoundNum() const;
+        ElemType SumOfAbsElements() const; //sum of all abs(elements)
+        ElemType SumOfElements() const; //sum of all elements
+        Matrix<ElemType>& AssignSumOfElements(const Matrix<ElemType>& a);
+
+        ElemType LogAddSumOfElements() const;
+
+        Matrix<ElemType>&  AssignToRowSliceValuesOf(const Matrix<ElemType>& a, const size_t startIndex, const size_t numRows);
+        Matrix<ElemType>&  AssignRowSliceValuesOf(const Matrix<ElemType>& a, const size_t startIndex, const size_t numRows);
+        Matrix<ElemType>&  AddToRowSliceValuesOf(const Matrix<ElemType>& a, const size_t startIndex, const size_t numRows); 
+        Matrix<ElemType>&  AddWithRowSliceValuesOf(const Matrix<ElemType>& a, const size_t startIndex, const size_t numRows);
+        Matrix<ElemType>&  AssignRowStackValuesOf(const std::vector<const Matrix<ElemType>*>& inputMatrices, const size_t sliceStartCol, const size_t sliceNumCols);
+
+        Matrix<ElemType>&  AssignRepeatOf(const Matrix<ElemType>& a, const size_t numRowRepeats, const size_t numColRepeats);
+        Matrix<ElemType>&  AddToRowRepeatValuesOf(const Matrix<ElemType>& a, const size_t numRepeats);
+
+        Matrix<ElemType>&  AssignPositiveAndShiftedNegSample(const Matrix<ElemType>& a, const size_t posNumber, const size_t negNumber, const size_t shiftNumber);
+        Matrix<ElemType>&  AddFoldedPositiveAndShiftedNegSample(const Matrix<ElemType>& a, const size_t posNumber, const size_t negNumber, const size_t shiftNumber);
+        
+        bool IsEqualTo(const Matrix<ElemType>& a, const ElemType threshold = 1e-8) const;
+
+        static void VectorSum(const Matrix<ElemType>& a, Matrix<ElemType>& c, const bool isColWise);
+
+        void VectorNorm1(Matrix<ElemType>& c, const bool isColWise) const;
+        Matrix<ElemType>& AssignVectorNorm1Of(Matrix<ElemType>& a, const bool isColWise);
+
+        void VectorNorm2(Matrix<ElemType>& c, const bool isColWise) const;
+        Matrix<ElemType>& AssignVectorNorm2Of(Matrix<ElemType>& a, const bool isColWise);
+
+        void VectorNormInf(Matrix<ElemType>& c, const bool isColWise) const;
+        Matrix<ElemType>& AssignVectorNormInfOf(Matrix<ElemType>& a, const bool isColWise);
+
+        Matrix<ElemType>& AssignInnerProductOf(const Matrix<ElemType>& a, const Matrix<ElemType>& b, const bool isColWise);
+        Matrix<ElemType>& AssignKhatriRaoProductOf(const Matrix<ElemType>& a, const Matrix<ElemType>& b);
+        Matrix<ElemType>& AddColumnReshapeProductOf(const Matrix<ElemType>& a, const Matrix<ElemType>& b, const bool transposeAColumn);
+
+        Matrix<ElemType>& AddWithScaleOf(ElemType alpha, const Matrix<ElemType>& a);
+
+        ElemType FrobeniusNorm() const;
+        Matrix<ElemType>& AssignFrobeniusNormOf(const Matrix<ElemType>& a);
+
+        ElemType MatrixNormInf() const;
+        ElemType MatrixNorm1() const;
+        ElemType MatrixNorm0() const; //number of non-zero elemets
+        Matrix<ElemType>& AssignSignOf(const Matrix<ElemType>& a);
+        Matrix<ElemType>& AddSignOf(const Matrix<ElemType>& a);
+        void VectorMax(Matrix<ElemType>& maxIndexes, Matrix<ElemType>& maxValues, const bool isColWise) const;
+        void VectorMin(Matrix<ElemType>& mainndexes, Matrix<ElemType>& minValues, const bool isColWise) const;
+
+        Matrix<ElemType>&  AssignNumOfDiff(const Matrix<ElemType>& a, const Matrix<ElemType>& b); 
+
+        Matrix<ElemType>& AssignInnerProductOfMatrices(const Matrix<ElemType>& a, const Matrix<ElemType>& b); //this method will resize(1,1) first
+
+        bool HasNan (const char * name) const;
+        size_t CountNanInf() const;
+
+        void Print(const char* matrixName, size_t rowStart, size_t rowEnd, size_t colStart, size_t colEnd) const;
+        void Print(const char* matrixName = nullptr) const; //print whole matrix. can be expensive
+
+        Matrix<ElemType>& AssignPackedConvolutionInput(const Matrix<ElemType>& inputSubBatch, 
+                                                 const size_t inputWidth, const size_t inputHeight, const size_t inputChannels,
+                                                 const size_t outputWidth, const size_t outputHeight, const size_t outputChannels,
+                                                 const size_t kernelWidth, const size_t kernelHeight, const size_t horizontalSubsample, const size_t verticalSubsample, 
+                                                 const bool zeroPadding = false); 
+        Matrix<ElemType>& UnpackConvolutionInput(Matrix<ElemType>& inputSubBatch, 
+                                                 const size_t inputWidth, const size_t inputHeight, const size_t inputChannels,
+                                                 const size_t outputWidth, const size_t outputHeight, const size_t outputChannels,
+                                                 const size_t kernelWidth, const size_t kernelHeight, const size_t horizontalSubsample, const size_t verticalSubsample, 
+                                                 const bool zeroPadding = false) const; 
+        Matrix<ElemType>& AssignMaxPoolingResult(const Matrix<ElemType>& inputBatch, const size_t channels, 
+                                                 const size_t inputWidth, const size_t inputHeight,  const size_t inputSizePerSample, 
+                                                 const size_t outputWidth, const size_t outputHeight, const size_t outputSizePerSample, 
+                                                 const size_t windowWidth, const size_t windowHeight, const size_t horizontalSubsample, const size_t verticalSubsample);
+        Matrix<ElemType>& AddMaxPoolingGradient(const Matrix<ElemType>& outputGradientBatch, const Matrix<ElemType>& inputBatch, const Matrix<ElemType>& outputBatch, 
+                                                 const size_t channels, 
+                                                 const size_t inputWidth, const size_t inputHeight, const size_t inputSizePerSample, 
+                                                 const size_t outputWidth, const size_t outputHeight, const size_t outputSizePerSample, 
+                                                 const size_t windowWidth, const size_t windowHeight, const size_t horizontalSubsample, const size_t verticalSubsample);
+        Matrix<ElemType>& AssignAveragePoolingResult(const Matrix<ElemType>& inputBatch, const size_t channels, 
+                                                 const size_t inputWidth, const size_t inputHeight,  const size_t inputSizePerSample, 
+                                                 const size_t outputWidth, const size_t outputHeight, const size_t outputSizePerSample, 
+                                                 const size_t windowWidth, const size_t windowHeight, const size_t horizontalSubsample, const size_t verticalSubsample);
+        Matrix<ElemType>& AddAveragePoolingGradient(const Matrix<ElemType>& outputGradientBatch, 
+                                                 const size_t channels, 
+                                                 const size_t inputWidth, const size_t inputHeight, const size_t inputSizePerSample, 
+                                                 const size_t outputWidth, const size_t outputHeight, const size_t outputSizePerSample, 
+                                                 const size_t windowWidth, const size_t windowHeight, const size_t horizontalSubsample, const size_t verticalSubsample);
+    public:
+        // TODO: why are these not static? And why are they here?
+        ElemType Exp10(ElemType num); 
+        ElemType Mod(ElemType x , ElemType y);
+        ElemType LogAdd(ElemType x, ElemType y);
+
+    public:
+        static DEVICEID_TYPE GetBestGPUDeviceId(); //{ return GPUMatrix<ElemType>::GetBestGPUDeviceId();}
+
+        //static BLAS functions
+
+        // singular value decomposition of A as A = U*SIGMA*VT
+        static void SVD(const Matrix<ElemType>& A, Matrix<ElemType>& SIGMA, Matrix<ElemType>& U, Matrix<ElemType>& VT, Matrix<ElemType>& W);
+
+        static void MultiplyAndWeightedAdd(ElemType alpha, const Matrix<ElemType>& a, const bool transposeA, const Matrix<ElemType>& b, const bool transposeB, 
+            ElemType beta, Matrix<ElemType>& c);
+        static void MultiplyAndAdd(const Matrix<ElemType>& a, const bool transposeA, const Matrix<ElemType>& b, const bool transposeB, Matrix<ElemType>& c);
+        static void Multiply(const Matrix<ElemType>& a, const bool transposeA, const Matrix<ElemType>& b, const bool transposeB, Matrix<ElemType>& c);
+        static void Multiply(const Matrix<ElemType>& a, const Matrix<ElemType>& b, Matrix<ElemType>& c);
+
+        static void ScaleAndAdd(ElemType alpha, const Matrix<ElemType>& a, Matrix<ElemType>& c);
+        static void ScaleAndAdd(ElemType alpha, const Matrix<ElemType>& a, ElemType beta, Matrix<ElemType>& c);
+        static void AddScaledDifference(const ElemType alpha, const Matrix<ElemType>& a, const Matrix<ElemType>& b, Matrix<ElemType>& c);
+        static void AssignScaledDifference(const ElemType alpha, const Matrix<ElemType>& a, const Matrix<ElemType>& b, Matrix<ElemType>& c);
+        static void AddScaledDifference(const Matrix<ElemType>& alpha, const Matrix<ElemType>& a, const Matrix<ElemType>& b, Matrix<ElemType>& c);
+        static void AssignScaledDifference(const Matrix<ElemType>& alpha, const Matrix<ElemType>& a, const Matrix<ElemType>& b, Matrix<ElemType>& c);
+
+        static void AddElementToElement(const Matrix<ElemType>& a, const size_t ai, const size_t aj, Matrix<ElemType>& c, const size_t ci, const size_t cj); 
+        //static void AddLogElementToElement(const Matrix<ElemType>& a, const size_t ai, const size_t aj, Matrix<ElemType>& c, const size_t ci, const size_t cj); 
+        static void AssignElementToElement(const Matrix<ElemType>& a, const size_t ai, const size_t aj, Matrix<ElemType>& c, const size_t ci, const size_t cj); 
+        static void MinusOneAt(Matrix<ElemType>& c, const size_t position);
+
+        static void Scale(ElemType alpha, Matrix<ElemType>& a);
+        static void Scale(const Matrix<ElemType>& alpha, Matrix<ElemType>& a); //In this case Matrix alpha must be 1x1
+        static void Scale(ElemType alpha, const Matrix<ElemType>& a, Matrix<ElemType>& c);
+        static void InnerProduct (const Matrix<ElemType>& a, const Matrix<ElemType>& b, Matrix<ElemType>& c, const bool isColWise);
+        static ElemType InnerProductOfMatrices(const Matrix<ElemType>& a, const Matrix<ElemType>& b);
+        static void ElementWisePower (ElemType alpha, const Matrix<ElemType>& a, Matrix<ElemType>& c);
+
+        static bool AreEqual(const Matrix<ElemType>& a, const Matrix<ElemType>& b, const ElemType threshold = 1e-8);
+        static bool HasElement(const Matrix<ElemType>& a, const ElemType value = 0.0);
+
+    public:
+        void Read(File& stream);
+        void Write(File& stream) const;
+
+        Matrix<ElemType>& Shift(const Matrix<ElemType>& a, int shift);
+
+        Matrix<ElemType>& AssignElementProductOfWithShiftNeg(const Matrix<ElemType>& a, const Matrix<ElemType>& b, size_t shift, size_t negnumber);
+        Matrix<ElemType>& AssignInnerProductOfWithShiftNeg(const Matrix<ElemType>& a, const Matrix<ElemType>& b, const bool isColWise, size_t shift, size_t negnumber);
+        static void InnerProductWithShiftNeg(const Matrix<ElemType>& a, const Matrix<ElemType>& b, Matrix<ElemType>& c, const bool isColWise, size_t shift, size_t negnumber);
+        Matrix<ElemType>& GetARowByIndex(const Matrix<ElemType>& a, size_t index);
+        static void ConductRowElementMultiplyWithShift(const Matrix<ElemType>& a, const Matrix<ElemType>& b, Matrix<ElemType>& c, size_t shift, bool bFirstmatrixfixed);
+        Matrix<ElemType>& AssignElementProductOfWithShift(const Matrix<ElemType>& a, const Matrix<ElemType>& b, size_t shift);
+
+    public:
+        static void RCRFBackwardCompute(const Matrix<ElemType>& alpha, Matrix<ElemType>& beta,
+            Matrix<ElemType>& functionValues, const Matrix<ElemType>& lbls,
+            const Matrix<ElemType>& pos_scores, const Matrix<ElemType>& pair_scores, const int shift);
+
+        static void RCRFTransGrdCompute(const Matrix<ElemType>& lbls,
+            const Matrix<ElemType>&   alpha,
+            const Matrix<ElemType>& beta,
+            const Matrix<ElemType>& pair_scores,
+            Matrix<ElemType>& grd,
+            const int startLbl, /// the time 0 start symbol in the output layer
+            const int shift);
+
+        template<typename T>
+        friend class MatrixQuantizer;
+
+        template<typename T>
+        friend class QuantizedMatrix;
+    };
+
+    // overload I/O operators
+    template<class ElemType>
+    File& operator>>(File& stream, Matrix<ElemType>& M) { M.Read(stream); return stream; }
+    template<class ElemType>
+    File& operator<<(File& stream, const Matrix<ElemType>& M) { M.Write(stream); return stream; }
+
+    typedef Matrix<float> SingleMatrix;
+    typedef Matrix<double> DoubleMatrix;
+
+}}}